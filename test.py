"""
 -----------------------------------------------------------------------------
 test.py (author: Mirco Ravanelli)

 Description: This is the a script that performs some basic tests on the
              code of the SpeechBrain toolkit. Please, run this code before
              asking for a pull request.

 Input:       None

 Output:      None

 Example:     python test.py
 -----------------------------------------------------------------------------
"""

import sys
import pycodestyle
<<<<<<< HEAD
from lib.utils import create_exec_config
from lib.core import execute_computations
from glob import glob
=======
from speechbrain.utils import create_exec_config
from speechbrain.core import execute_computations
>>>>>>> 469ed9db

# List of config files to run:
cfg_lst = [
    "cfg/minimal_examples/data_reading/read_write_data.cfg",
    "cfg/minimal_examples/data_reading/loop_example.cfg",
    "cfg/minimal_examples/basic_processing/"
    "minimal_processing_read_write_example_noise.cfg",
    "cfg/minimal_examples/features/compute_stft_example.cfg",
    "cfg/minimal_examples/features/" "compute_spectrogram_example.cfg",
    "cfg/minimal_examples/features/compute_fbanks_example.cfg",
    "cfg/minimal_examples/features/compute_mfccs_example.cfg",
    "cfg/minimal_examples/features/compute_mfccs_example2.cfg",
    "cfg/minimal_examples/multichannel/"
    "compute_stft_multichannel_example.cfg",
    "cfg/minimal_examples/multichannel/"
    "compute_spectrogram_multichannel_example.cfg",
    "cfg/minimal_examples/multichannel/"
    "compute_fbanks_multichannel_example.cfg",
    "cfg/minimal_examples/neural_networks/spk_id/spk_id_example.cfg",
    "cfg/minimal_examples/neural_networks/DNN_HMM_ASR/ASR_example.cfg",
    "cfg/minimal_examples/neural_networks/autoencoder/autoencoder_example.cfg",
    "cfg/minimal_examples/neural_networks/E2E_ASR/CTC/CTC_example.cfg",
]

augmentation_config_list = glob(
    'cfg/minimal_examples/basic_processing/minimal*.cfg'
)
#cfg_lst += augmentation_config_list
cfg_lst = augmentation_config_list

# List of files to check:
check_lst = [
'spbrain.py',
'speechbrain/core.py',
'speechbrain/data_io/data_io.py',
'speechbrain/data_io/data_preparation.py',
'speechbrain/decoders/decoders.py',
'speechbrain/processing/features.py',
'speechbrain/processing/multi_mic.py',
'speechbrain/processing/speech_augmentation.py',
'speechbrain/utils/input_validation.py',
'speechbrain/utils/data_utils.py',
'speechbrain/utils/config.py',
'speechbrain/utils/edit_distance.py',
'speechbrain/utils/superpowers.py',
'speechbrain/utils/logger.py',
'speechbrain/utils/__init__.py',
'speechbrain/nnet/normalization.py',
'speechbrain/nnet/losses.py',
'speechbrain/nnet/lr_scheduling.py',
'speechbrain/nnet/architectures.py',
'speechbrain/nnet/optimizers.py'
]

# Running examples in config files
for cfg_file in cfg_lst:

    print("checking %s" % cfg_file)
    # Creating config dict for executing computations
    exec_config = create_exec_config(cfg_file, "")

    # Initializing the execute computation class
    computations = execute_computations(exec_config)

    # Executing the computations specified in the config file
    computations([])

# Checking PEP8 consistency
print("check PEP8 consistency:")

for file in check_lst:

    # Checking if the file is compliant with PEP8
    fchecker = pycodestyle.Checker(file, show_source=True)
    file_errors = fchecker.check_all()

    print("Found %s errors (and warnings) in %s" % (file_errors, file))

    if file_errors > 0:
        sys.exit(0)

print("Test finished without errors!")<|MERGE_RESOLUTION|>--- conflicted
+++ resolved
@@ -16,14 +16,9 @@
 
 import sys
 import pycodestyle
-<<<<<<< HEAD
-from lib.utils import create_exec_config
-from lib.core import execute_computations
-from glob import glob
-=======
 from speechbrain.utils import create_exec_config
 from speechbrain.core import execute_computations
->>>>>>> 469ed9db
+from glob import glob
 
 # List of config files to run:
 cfg_lst = [
