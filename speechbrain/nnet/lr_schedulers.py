--- conflicted
+++ resolved
@@ -509,9 +509,7 @@
         data = torch.load(path)
         self.losses = data["losses"]
 
-
 @checkpoints.register_checkpoint_hooks
-<<<<<<< HEAD
 class ReduceLROnPlateau:
     """Learning rate scheduler which decreases the learning rate if the loss
     function of interest gets stuck on a plateau, or starts to increase.
@@ -527,7 +525,100 @@
         Factor with which to reduce the learning rate
     patience: int
         How many epochs to wait before reducing the learning rate
-=======
+
+    Example
+    -------
+    >>> from speechbrain.nnet.optimizers import SGD_Optimizer
+    >>> from speechbrain.nnet.linear import Linear
+    >>> inp_tensor = torch.rand([1,660,3])
+    >>> model = Linear(n_neurons=4)
+    >>> optim = SGD_Optimizer(learning_rate=1.0)
+    >>> output = model(inp_tensor, init_params=True)
+    >>> optim.init_params([model])
+    >>> scheduler = ReduceLROnPlateau(0.25, 0.5, 2)
+    >>> curr_lr,next_lr=scheduler([optim],current_epoch=0, current_loss=10.0)
+    >>> curr_lr,next_lr=scheduler([optim],current_epoch=1, current_loss=10.0)
+    >>> curr_lr,next_lr=scheduler([optim],current_epoch=2, current_loss=10.0)
+    >>> curr_lr,next_lr=scheduler([optim],current_epoch=3, current_loss=10.0)
+    >>> curr_lr,next_lr=scheduler([optim],current_epoch=4, current_loss=10.0)
+    >>> optim.optim.param_groups[0]["lr"]
+    0.25
+    """
+
+    def __init__(
+        self, lr_min=1e-8, factor=0.5, patience=2,
+    ):
+        self.lr_min = lr_min
+        self.factor = factor
+        self.patience = patience
+        self.patience_counter = 0
+        self.losses = []
+
+    def __call__(self, optim_list, current_epoch, current_loss):
+        """
+        Arguments
+        ---------
+        optim_list : list of optimizers
+            The optimizers to update using this scheduler.
+        current_epoch : int
+            Number of times the dataset has been iterated.
+        current_loss : int
+            A number for determining whether to change the learning rate.
+        Returns
+        -------
+        float
+            The learning rate before the update.
+        float
+            The learning rate after the update.
+        """
+        for opt in optim_list:
+            current_lr = opt.optim.param_groups[0]["lr"]
+
+            # last_p_epochs = self.loses[-self.patience:]
+            if current_epoch == 0:
+                next_lr = current_lr
+                self.anchor = current_loss
+            else:
+                if current_loss < self.anchor:
+                    self.patience_counter = 0
+                    next_lr = current_lr
+                    self.anchor = current_loss
+                elif (
+                    current_loss > self.anchor
+                    and self.patience_counter < self.patience
+                ):
+                    self.patience_counter = self.patience_counter + 1
+                    next_lr = current_lr
+                else:
+                    next_lr = current_lr * self.factor
+
+            # impose the lower bound
+            next_lr = max(next_lr, self.lr_min)
+
+            # Changing the learning rate within the optimizer
+            opt.optim.param_groups[0]["lr"] = next_lr
+            opt.optim.param_groups[0]["prev_lr"] = current_lr
+            if next_lr != current_lr:
+                logger.info(
+                    "Changing lr from %.2g to %.2g" % (current_lr, next_lr)
+                )
+        # Updating current loss
+        self.losses.append(current_loss)
+
+        return current_lr, next_lr
+
+    @checkpoints.mark_as_saver
+    def save(self, path):
+        data = {"losses": self.losses}
+        torch.save(data, path)
+
+    @checkpoints.mark_as_loader
+    def load(self, path, end_of_epoch):
+        del end_of_epoch  # Unused in this class
+        data = torch.load(path)
+        self.losses = data["losses"]
+
+@checkpoints.register_checkpoint_hooks
 class CyclicLRScheduler:
     """This implements a cyclical learning rate policy (CLR).
     The method cycles the learning rate between two boundaries with
@@ -543,7 +634,6 @@
         A cycle that scales initial amplitude by gamma**(cycle iterations) at each
         cycle iteration.
     For more detail, please see paper.
-
     Arguments
     -------
         base_lr: initial learning rate which is the
@@ -571,8 +661,6 @@
             Defines whether scale_fn is evaluated on
             cycle number or cycle iterations (training
             iterations since start of cycle). Default is 'cycle'.
->>>>>>> 35b23d31
-
     Example
     -------
     >>> from speechbrain.nnet.optimizers import SGD_Optimizer
@@ -582,26 +670,6 @@
     >>> optim = SGD_Optimizer(learning_rate=1.0)
     >>> output = model(inp_tensor, init_params=True)
     >>> optim.init_params([model])
-<<<<<<< HEAD
-    >>> scheduler = ReduceLROnPlateau(0.25, 0.5, 2)
-    >>> curr_lr,next_lr=scheduler([optim],current_epoch=0, current_loss=10.0)
-    >>> curr_lr,next_lr=scheduler([optim],current_epoch=1, current_loss=10.0)
-    >>> curr_lr,next_lr=scheduler([optim],current_epoch=2, current_loss=10.0)
-    >>> curr_lr,next_lr=scheduler([optim],current_epoch=3, current_loss=10.0)
-    >>> curr_lr,next_lr=scheduler([optim],current_epoch=4, current_loss=10.0)
-    >>> optim.optim.param_groups[0]["lr"]
-    0.25
-    """
-
-    def __init__(
-        self, lr_min=1e-8, factor=0.5, patience=2,
-    ):
-        self.lr_min = lr_min
-        self.factor = factor
-        self.patience = patience
-        self.patience_counter = 0
-        self.losses = []
-=======
     >>> scheduler = CyclicLRScheduler(base_lr=0.1, max_lr=0.3, step_size=2)
     >>> scheduler.on_batch_end([optim])
     >>> optim.optim.param_groups[0]["lr"]
@@ -660,7 +728,6 @@
         if new_step_size is not None:
             self.step_size = new_step_size
         self.clr_iterations = 0.0
->>>>>>> 35b23d31
 
     def __call__(self, optim_list, current_epoch, current_loss):
         """
@@ -672,10 +739,6 @@
             Number of times the dataset has been iterated.
         current_loss : int
             A number for determining whether to change the learning rate.
-<<<<<<< HEAD
-=======
-
->>>>>>> 35b23d31
         Returns
         -------
         float
@@ -685,54 +748,17 @@
         """
         for opt in optim_list:
             current_lr = opt.optim.param_groups[0]["lr"]
-<<<<<<< HEAD
-
-            # last_p_epochs = self.loses[-self.patience:]
-            if current_epoch == 0:
-                next_lr = current_lr
-                self.anchor = current_loss
-            else:
-                if current_loss < self.anchor:
-                    self.patience_counter = 0
-                    next_lr = current_lr
-                    self.anchor = current_loss
-                elif (
-                    current_loss > self.anchor
-                    and self.patience_counter < self.patience
-                ):
-                    self.patience_counter = self.patience_counter + 1
-                    next_lr = current_lr
-                else:
-                    next_lr = current_lr * self.factor
-
-            # impose the lower bound
-            next_lr = max(next_lr, self.lr_min)
-
-            # Changing the learning rate within the optimizer
-            opt.optim.param_groups[0]["lr"] = next_lr
-            opt.optim.param_groups[0]["prev_lr"] = current_lr
-            if next_lr != current_lr:
-                logger.info(
-                    "Changing lr from %.2g to %.2g" % (current_lr, next_lr)
-                )
-=======
             next_lr = self.clr(self.clr_iterations + 1)
             # Changing the learning rate within the optimizer
             opt.optim.param_groups[0]["lr"] = next_lr
             opt.optim.param_groups[0]["prev_lr"] = current_lr
             logger.info("Changing lr from %.2g to %.2g" % (current_lr, next_lr))
 
->>>>>>> 35b23d31
         # Updating current loss
         self.losses.append(current_loss)
 
         return current_lr, next_lr
 
-<<<<<<< HEAD
-    @checkpoints.mark_as_saver
-    def save(self, path):
-        data = {"losses": self.losses}
-=======
     def clr(self, clr_iterations):
         cycle = math.floor(1 + clr_iterations / (2 * self.step_size))
         x = abs(clr_iterations / self.step_size - 2 * cycle + 1)
@@ -761,16 +787,11 @@
     @checkpoints.mark_as_saver
     def save(self, path):
         data = {"losses": self.losses, "clr_iterations": self.clr_iterations}
->>>>>>> 35b23d31
         torch.save(data, path)
 
     @checkpoints.mark_as_loader
     def load(self, path, end_of_epoch):
         del end_of_epoch  # Unused in this class
         data = torch.load(path)
-<<<<<<< HEAD
         self.losses = data["losses"]
-=======
-        self.losses = data["losses"]
-        self.clr_iterations = data["clr_iterations"]
->>>>>>> 35b23d31
+        self.clr_iterations = data["clr_iterations"]