"""Defines interfaces for simple inference with pretrained models

Authors:
 * Aku Rouhe 2021
 * Peter Plantinga 2021
 * Loren Lugosch 2020
 * Mirco Ravanelli 2020
 * Titouan Parcollet 2021
<<<<<<< HEAD
 * Abdel Heba 2021
"""
=======
 * Artem Ploujnikov 2021
"""
import os
import logging
import shlex
>>>>>>> 12398225
import sys
import torch
import torchaudio
import torch.nn.functional as F

from copy import Error
from importlib import import_module
from speechbrain.utils.superpowers import run_shell
from types import SimpleNamespace
from torch.nn import SyncBatchNorm
from torch.nn import DataParallel as DP
from hyperpyyaml import load_hyperpyyaml
from speechbrain.pretrained.fetching import fetch
from speechbrain.dataio.preprocess import AudioNormalizer
from torch.nn.parallel import DistributedDataParallel as DDP
from speechbrain.utils.data_pipeline import DataPipeline
from speechbrain.utils.data_utils import split_path
from speechbrain.utils.distributed import run_on_main
<<<<<<< HEAD
from speechbrain.utils.callchains import lengths_arg_exists
from speechbrain.utils.superpowers import import_from_path
=======
from speechbrain.dataio.batch import PaddedBatch


logger = logging.getLogger(__name__)
>>>>>>> 12398225


def foreign_class(
    source,
    hparams_file="hyperparams.yaml",
    pymodule_file="custom.py",
    classname="CustomInterface",
    overrides={},
    savedir=None,
    use_auth_token=False,
    **kwargs,
):
    """Fetch and load an interface from an outside source

    The source can be a location on the filesystem or online/huggingface

    The pymodule file should contain a class with the given classname. An
    instance of that class is returned. The idea is to have a custom Pretrained
    subclass in the file. The pymodule file is also added to the python path
    before the Hyperparams YAML file is loaded, so it can contain any custom
    implementations that are needed.

    The hyperparams file should contain a "modules" key, which is a
    dictionary of torch modules used for computation.

    The hyperparams file should contain a "pretrainer" key, which is a
    speechbrain.utils.parameter_transfer.Pretrainer

    Arguments
    ---------
    source : str
        The location to use for finding the model. See
        ``speechbrain.pretrained.fetching.fetch`` for details.
    hparams_file : str
        The name of the hyperparameters file to use for constructing
        the modules necessary for inference. Must contain two keys:
        "modules" and "pretrainer", as described.
    pymodule_file : str
        The name of the Python file that should be fetched.
    classname : str
        The name of the Class, of which an instance is created and returned
    overrides : dict
        Any changes to make to the hparams file when it is loaded.
    savedir : str or Path
        Where to put the pretraining material. If not given, will use
        ./pretrained_models/<class-name>-hash(source).
    use_auth_token : bool (default: False)
        If true Hugginface's auth_token will be used to load private models from the HuggingFace Hub,
        default is False because majority of models are public.

    Returns
    -------
    object
        An instance of a class with the given classname from the given pymodule file.
    """
    if savedir is None:
        savedir = f"./pretrained_models/{classname}-{hash(source)}"
    hparams_local_path = fetch(hparams_file, source, savedir, use_auth_token)
    pymodule_local_path = fetch(pymodule_file, source, savedir, use_auth_token)
    sys.path.append(str(pymodule_local_path.parent))

    # Load the modules:
    with open(hparams_local_path) as fin:
        hparams = load_hyperpyyaml(fin, overrides)

    # Pretraining:
    pretrainer = hparams["pretrainer"]
    pretrainer.set_collect_in(savedir)
    # For distributed setups, have this here:
    run_on_main(pretrainer.collect_files, kwargs={"default_source": source})
    # Load on the CPU. Later the params can be moved elsewhere by specifying
    # run_opts={"device": ...}
    pretrainer.load_collected(device="cpu")

    # Import class and create instance
    module = import_from_path(pymodule_local_path)
    cls = getattr(module, classname)
    return cls(modules=hparams["modules"], hparams=hparams, **kwargs)


class Pretrained(torch.nn.Module):
    """Takes a trained model and makes predictions on new data.

    This is a base class which handles some common boilerplate.
    It intentionally has an interface similar to ``Brain`` - these base
    classes handle similar things.

    Subclasses of Pretrained should implement the actual logic of how
    the pretrained system runs, and add methods with descriptive names
    (e.g. transcribe_file() for ASR).

    Pretrained is a torch.nn.Module so that methods like .to() or .eval() can
    work. Subclasses should provide a suitable forward() implementation: by
    convention, it should be a method that takes a batch of audio signals and
    runs the full model (as applicable).

    Arguments
    ---------
    modules : dict of str:torch.nn.Module pairs
        The Torch modules that make up the learned system. These can be treated
        in special ways (put on the right device, frozen, etc.). These are available
        as attributes under ``self.mods``, like self.mods.model(x)
    hparams : dict
        Each key:value pair should consist of a string key and a hyperparameter
        that is used within the overridden methods. These will
        be accessible via an ``hparams`` attribute, using "dot" notation:
        e.g., self.hparams.model(x).
    run_opts : dict
        Options parsed from command line. See ``speechbrain.parse_arguments()``.
        List that are supported here:
         * device
         * data_parallel_count
         * data_parallel_backend
         * distributed_launch
         * distributed_backend
         * jit_module_keys
    freeze_params : bool
        To freeze (requires_grad=False) parameters or not. Normally in inference
        you want to freeze the params. Also calls .eval() on all modules.
    """

    HPARAMS_NEEDED = []
    MODULES_NEEDED = []

    def __init__(
        self, modules=None, hparams=None, run_opts=None, freeze_params=True
    ):
        super().__init__()
        # Arguments passed via the run opts dictionary. Set a limited
        # number of these, since some don't apply to inference.
        run_opt_defaults = {
            "device": "cpu",
            "data_parallel_count": -1,
            "data_parallel_backend": False,
            "distributed_launch": False,
            "distributed_backend": "nccl",
            "jit_module_keys": None,
        }
        for arg, default in run_opt_defaults.items():
            if run_opts is not None and arg in run_opts:
                setattr(self, arg, run_opts[arg])
            else:
                # If any arg from run_opt_defaults exist in hparams and
                # not in command line args "run_opts"
                if hparams is not None and arg in hparams:
                    setattr(self, arg, hparams[arg])
                else:
                    setattr(self, arg, default)

        # Put modules on the right device, accessible with dot notation
        self.mods = torch.nn.ModuleDict(modules)
        for mod in self.mods:
            self.mods[mod].to(self.device)

            if mod not in modules:
                raise ValueError(f"Need modules['{mod}']")

        # Check MODULES_NEEDED and HPARAMS_NEEDED and
        # make hyperparams available with dot notation
        if self.HPARAMS_NEEDED and hparams is None:
            raise ValueError("Need to provide hparams dict.")
        if hparams is not None:
            # Also first check that all required params are found:
            for hp in self.HPARAMS_NEEDED:
                if hp not in hparams:
                    raise ValueError(f"Need hparams['{hp}']")
            self.hparams = SimpleNamespace(**hparams)

        # Prepare modules for computation, e.g. jit
        self._prepare_modules(freeze_params)

        # Audio normalization
        self.audio_normalizer = hparams.get(
            "audio_normalizer", AudioNormalizer()
        )

    def _prepare_modules(self, freeze_params):
        """Prepare modules for computation, e.g. jit.

        Arguments
        ---------
        freeze_params : bool
            Whether to freeze the parameters and call ``eval()``.
        """

        # Make jit-able
        self._compile_jit()
        self._wrap_distributed()

        # If we don't want to backprop, freeze the pretrained parameters
        if freeze_params:
            self.mods.eval()
            for p in self.mods.parameters():
                p.requires_grad = False

    def load_audio(self, path, savedir="."):
        """Load an audio file with this model"s input spec

        When using a speech model, it is important to use the same type of data,
        as was used to train the model. This means for example using the same
        sampling rate and number of channels. It is, however, possible to
        convert a file from a higher sampling rate to a lower one (downsampling).
        Similarly, it is simple to downmix a stereo file to mono.
        The path can be a local path, a web url, or a link to a huggingface repo.
        """
        source, fl = split_path(path)
        path = fetch(fl, source=source, savedir=savedir)
        signal, sr = torchaudio.load(str(path), channels_first=False)
        return self.audio_normalizer(signal, sr)

    def _compile_jit(self):
        """Compile requested modules with ``torch.jit.script``."""
        if self.jit_module_keys is None:
            return

        for name in self.jit_module_keys:
            if name not in self.mods:
                raise ValueError(
                    "module " + name + " cannot be jit compiled because "
                    "it is not defined in your hparams file."
                )
            module = torch.jit.script(self.mods[name])
            self.mods[name] = module.to(self.device)

    def _wrap_distributed(self):
        """Wrap modules with distributed wrapper when requested."""
        if not self.distributed_launch and not self.data_parallel_backend:
            return
        elif self.distributed_launch:
            for name, module in self.mods.items():
                if any(p.requires_grad for p in module.parameters()):
                    # for ddp, all module must run on same GPU
                    module = SyncBatchNorm.convert_sync_batchnorm(module)
                    module = DDP(module, device_ids=[self.device])
                    self.mods[name] = module
        else:
            # data_parallel_backend
            for name, module in self.mods.items():
                if any(p.requires_grad for p in module.parameters()):
                    # if distributed_count = -1 then use all gpus
                    # otherwise, specify the set of gpu to use
                    if self.data_parallel_count == -1:
                        module = DP(module)
                    else:
                        module = DP(
                            module, [i for i in range(self.data_parallel_count)]
                        )
                    self.mods[name] = module

    @classmethod
    def from_hparams(
        cls,
        source,
        hparams_file="hyperparams.yaml",
        pymodule_file="custom.py",
        overrides={},
        savedir=None,
        use_auth_token=False,
        **kwargs,
    ):
        """Fetch and load based from outside source based on HyperPyYAML file

        The source can be a location on the filesystem or online/huggingface

        You can use the pymodule_file to include any custom implementations
        that are needed: if that file exists, then its location is added to
        sys.path before Hyperparams YAML is loaded, so it can be referenced
        in the YAML.

        The hyperparams file should contain a "modules" key, which is a
        dictionary of torch modules used for computation.

        The hyperparams file should contain a "pretrainer" key, which is a
        speechbrain.utils.parameter_transfer.Pretrainer

        Arguments
        ---------
        source : str
            The location to use for finding the model. See
            ``speechbrain.pretrained.fetching.fetch`` for details.
        hparams_file : str
            The name of the hyperparameters file to use for constructing
            the modules necessary for inference. Must contain two keys:
            "modules" and "pretrainer", as described.
        pymodule_file : str
            A Python file can be fetched. This allows any custom
            implementations to be included. The file's location is added to
            sys.path before the hyperparams YAML file is loaded, so it can be
            referenced in YAML.
            This is optional, but has a default: "custom.py". If the default
            file is not found, this is simply ignored, but if you give a
            different filename, then this will raise in case the file is not
            found.
        overrides : dict
            Any changes to make to the hparams file when it is loaded.
        savedir : str or Path
            Where to put the pretraining material. If not given, will use
            ./pretrained_models/<class-name>-hash(source).
        use_auth_token : bool (default: False)
            If true Hugginface's auth_token will be used to load private models from the HuggingFace Hub,
            default is False because majority of models are public.
        """
        if savedir is None:
            clsname = cls.__name__
            savedir = f"./pretrained_models/{clsname}-{hash(source)}"
        hparams_local_path = fetch(
            hparams_file, source, savedir, use_auth_token
        )
        try:
            pymodule_local_path = fetch(
                pymodule_file, source, savedir, use_auth_token
            )
            sys.path.append(str(pymodule_local_path.parent))
        except ValueError:
            if pymodule_file == "custom.py":
                # The optional custom Python module file did not exist
                # and had the default name
                pass
            else:
                # Custom Python module file not found, but some other
                # filename than the default was given.
                raise

        # Load the modules:
        with open(hparams_local_path) as fin:
            hparams = load_hyperpyyaml(fin, overrides)

        # Pretraining:
        pretrainer = hparams["pretrainer"]
        pretrainer.set_collect_in(savedir)
        # For distributed setups, have this here:
        run_on_main(pretrainer.collect_files, kwargs={"default_source": source})
        # Load on the CPU. Later the params can be moved elsewhere by specifying
        # run_opts={"device": ...}
        pretrainer.load_collected(device="cpu")

        # Now return the system
        return cls(hparams["modules"], hparams, **kwargs)


class EndToEndSLU(Pretrained):
    """A end-to-end SLU model.

    The class can be used either to run only the encoder (encode()) to extract
    features or to run the entire model (decode()) to map the speech to its semantics.

    Example
    -------
    >>> from speechbrain.pretrained import EndToEndSLU
    >>> tmpdir = getfixture("tmpdir")
    >>> slu_model = EndToEndSLU.from_hparams(
    ...     source="speechbrain/slu-timers-and-such-direct-librispeech-asr",
    ...     savedir=tmpdir,
    ... )
    >>> slu_model.decode_file("samples/audio_samples/example6.wav")
    "{'intent': 'SimpleMath', 'slots': {'number1': 37.67, 'number2': 75.7, 'op': ' minus '}}"
    """

    HPARAMS_NEEDED = ["tokenizer", "asr_model_source"]
    MODULES_NEEDED = ["slu_enc", "beam_searcher"]

    def __init__(self, *args, **kwargs):
        super().__init__(*args, **kwargs)
        self.tokenizer = self.hparams.tokenizer
        self.asr_model = EncoderDecoderASR.from_hparams(
            source=self.hparams.asr_model_source,
            run_opts={"device": self.device},
        )

    def decode_file(self, path):
        """Maps the given audio file to a string representing the
        semantic dictionary for the utterance.

        Arguments
        ---------
        path : str
            Path to audio file to decode.

        Returns
        -------
        str
            The predicted semantics.
        """
        waveform = self.load_audio(path)
        waveform = waveform.to(self.device)
        # Fake a batch:
        batch = waveform.unsqueeze(0)
        rel_length = torch.tensor([1.0])
        predicted_words, predicted_tokens = self.decode_batch(batch, rel_length)
        return predicted_words[0]

    def encode_batch(self, wavs, wav_lens):
        """Encodes the input audio into a sequence of hidden states

        Arguments
        ---------
        wavs : torch.tensor
            Batch of waveforms [batch, time, channels] or [batch, time]
            depending on the model.
        wav_lens : torch.tensor
            Lengths of the waveforms relative to the longest one in the
            batch, tensor of shape [batch]. The longest one should have
            relative length 1.0 and others len(waveform) / max_length.
            Used for ignoring padding.

        Returns
        -------
        torch.tensor
            The encoded batch
        """
        wavs = wavs.float()
        wavs, wav_lens = wavs.to(self.device), wav_lens.to(self.device)
        ASR_encoder_out = self.asr_model.encode_batch(wavs.detach(), wav_lens)
        encoder_out = self.mods.slu_enc(ASR_encoder_out)
        return encoder_out

    def decode_batch(self, wavs, wav_lens):
        """Maps the input audio to its semantics

        Arguments
        ---------
        wavs : torch.tensor
            Batch of waveforms [batch, time, channels] or [batch, time]
            depending on the model.
        wav_lens : torch.tensor
            Lengths of the waveforms relative to the longest one in the
            batch, tensor of shape [batch]. The longest one should have
            relative length 1.0 and others len(waveform) / max_length.
            Used for ignoring padding.

        Returns
        -------
        list
            Each waveform in the batch decoded.
        tensor
            Each predicted token id.
        """
        with torch.no_grad():
            wavs, wav_lens = wavs.to(self.device), wav_lens.to(self.device)
            encoder_out = self.encode_batch(wavs, wav_lens)
            predicted_tokens, scores = self.mods.beam_searcher(
                encoder_out, wav_lens
            )
            predicted_words = [
                self.tokenizer.decode_ids(token_seq)
                for token_seq in predicted_tokens
            ]
        return predicted_words, predicted_tokens

    def forward(self, wavs, wav_lens):
        """Runs full decoding - note: no gradients through decoding"""
        return self.decode_batch(wavs, wav_lens)


class EncoderDecoderASR(Pretrained):
    """A ready-to-use Encoder-Decoder ASR model

    The class can be used either to run only the encoder (encode()) to extract
    features or to run the entire encoder-decoder model
    (transcribe()) to transcribe speech. The given YAML must contains the fields
    specified in the *_NEEDED[] lists.

    Example
    -------
    >>> from speechbrain.pretrained import EncoderDecoderASR
    >>> tmpdir = getfixture("tmpdir")
    >>> asr_model = EncoderDecoderASR.from_hparams(
    ...     source="speechbrain/asr-crdnn-rnnlm-librispeech",
    ...     savedir=tmpdir,
    ... )
    >>> asr_model.transcribe_file("samples/audio_samples/example2.flac")
    "MY FATHER HAS REVEALED THE CULPRIT'S NAME"
    """

    HPARAMS_NEEDED = ["tokenizer"]
    MODULES_NEEDED = ["encoder", "decoder"]

    def __init__(self, *args, **kwargs):
        super().__init__(*args, **kwargs)
        self.tokenizer = self.hparams.tokenizer

    def transcribe_file(self, path):
        """Transcribes the given audiofile into a sequence of words.

        Arguments
        ---------
        path : str
            Path to audio file which to transcribe.

        Returns
        -------
        str
            The audiofile transcription produced by this ASR system.
        """
        waveform = self.load_audio(path)
        # Fake a batch:
        batch = waveform.unsqueeze(0)
        rel_length = torch.tensor([1.0])
        predicted_words, predicted_tokens = self.transcribe_batch(
            batch, rel_length
        )
        return predicted_words[0]

    def encode_batch(self, wavs, wav_lens):
        """Encodes the input audio into a sequence of hidden states

        The waveforms should already be in the model's desired format.
        You can call:
        ``normalized = EncoderDecoderASR.normalizer(signal, sample_rate)``
        to get a correctly converted signal in most cases.

        Arguments
        ---------
        wavs : torch.tensor
            Batch of waveforms [batch, time, channels] or [batch, time]
            depending on the model.
        wav_lens : torch.tensor
            Lengths of the waveforms relative to the longest one in the
            batch, tensor of shape [batch]. The longest one should have
            relative length 1.0 and others len(waveform) / max_length.
            Used for ignoring padding.

        Returns
        -------
        torch.tensor
            The encoded batch
        """
        wavs = wavs.float()
        wavs, wav_lens = wavs.to(self.device), wav_lens.to(self.device)
        encoder_out = self.mods.encoder(wavs, wav_lens)
        return encoder_out

    def transcribe_batch(self, wavs, wav_lens):
        """Transcribes the input audio into a sequence of words

        The waveforms should already be in the model's desired format.
        You can call:
        ``normalized = EncoderDecoderASR.normalizer(signal, sample_rate)``
        to get a correctly converted signal in most cases.

        Arguments
        ---------
        wavs : torch.tensor
            Batch of waveforms [batch, time, channels] or [batch, time]
            depending on the model.
        wav_lens : torch.tensor
            Lengths of the waveforms relative to the longest one in the
            batch, tensor of shape [batch]. The longest one should have
            relative length 1.0 and others len(waveform) / max_length.
            Used for ignoring padding.

        Returns
        -------
        list
            Each waveform in the batch transcribed.
        tensor
            Each predicted token id.
        """
        with torch.no_grad():
            wav_lens = wav_lens.to(self.device)
            encoder_out = self.encode_batch(wavs, wav_lens)
            predicted_tokens, scores = self.mods.decoder(encoder_out, wav_lens)
            predicted_words = [
                self.tokenizer.decode_ids(token_seq)
                for token_seq in predicted_tokens
            ]
        return predicted_words, predicted_tokens

    def forward(self, wavs, wav_lens):
        """Runs full transcription - note: no gradients through decoding"""
        return self.transcribe_batch(wavs, wav_lens)


class EncoderASR(Pretrained):
    """A ready-to-use Encoder ASR model

    The class can be used either to run only the encoder (encode()) to extract
    features or to run the entire encoder + decoder function model
    (transcribe()) to transcribe speech. The given YAML must contains the fields
    specified in the *_NEEDED[] lists.

    Example
    -------
    >>> from speechbrain.pretrained import EncoderASR
    >>> tmpdir = getfixture("tmpdir")
    >>> asr_model = EncoderASR.from_hparams(
    ...     source="speechbrain/asr-wav2vec2-commonvoice-fr",
    ...     savedir=tmpdir,
    ... ) # doctest: +SKIP
    >>> asr_model.transcribe_file("samples/audio_samples/example_fr.wav") # doctest: +SKIP
    """

    HPARAMS_NEEDED = ["tokenizer", "decoding_function"]
    MODULES_NEEDED = ["encoder"]

    def __init__(self, *args, **kwargs):
        super().__init__(*args, **kwargs)
        self.tokenizer = self.hparams.tokenizer
        self.decoding_function = self.hparams.decoding_function

    def transcribe_file(self, path):
        """Transcribes the given audiofile into a sequence of words.

        Arguments
        ---------
        path : str
            Path to audio file which to transcribe.

        Returns
        -------
        str
            The audiofile transcription produced by this ASR system.
        """
        waveform = self.load_audio(path)
        # Fake a batch:
        batch = waveform.unsqueeze(0)
        rel_length = torch.tensor([1.0])
        predicted_words, predicted_tokens = self.transcribe_batch(
            batch, rel_length
        )
        return str(predicted_words[0])

    def encode_batch(self, wavs, wav_lens):
        """Encodes the input audio into a sequence of hidden states

        The waveforms should already be in the model's desired format.
        You can call:
        ``normalized = EncoderASR.normalizer(signal, sample_rate)``
        to get a correctly converted signal in most cases.

        Arguments
        ---------
        wavs : torch.tensor
            Batch of waveforms [batch, time, channels] or [batch, time]
            depending on the model.
        wav_lens : torch.tensor
            Lengths of the waveforms relative to the longest one in the
            batch, tensor of shape [batch]. The longest one should have
            relative length 1.0 and others len(waveform) / max_length.
            Used for ignoring padding.

        Returns
        -------
        torch.tensor
            The encoded batch
        """
        wavs = wavs.float()
        wavs, wav_lens = wavs.to(self.device), wav_lens.to(self.device)
        encoder_out = self.mods.encoder(wavs, wav_lens)
        return encoder_out

    def transcribe_batch(self, wavs, wav_lens):
        """Transcribes the input audio into a sequence of words

        The waveforms should already be in the model's desired format.
        You can call:
        ``normalized = EncoderASR.normalizer(signal, sample_rate)``
        to get a correctly converted signal in most cases.

        Arguments
        ---------
        wavs : torch.tensor
            Batch of waveforms [batch, time, channels] or [batch, time]
            depending on the model.
        wav_lens : torch.tensor
            Lengths of the waveforms relative to the longest one in the
            batch, tensor of shape [batch]. The longest one should have
            relative length 1.0 and others len(waveform) / max_length.
            Used for ignoring padding.

        Returns
        -------
        list
            Each waveform in the batch transcribed.
        tensor
            Each predicted token id.
        """
        with torch.no_grad():
            wav_lens = wav_lens.to(self.device)
            encoder_out = self.encode_batch(wavs, wav_lens)
            predictions = self.decoding_function(encoder_out, wav_lens)
            predicted_words = [
                self.tokenizer.decode_ids(token_seq)
                for token_seq in predictions
            ]
        return predicted_words, predictions

    def forward(self, wavs, wav_lens):
        """Runs the encoder"""
        return self.encode_batch(wavs, wav_lens)


class EncoderClassifier(Pretrained):
    """A ready-to-use class for utterance-level classification (e.g, speaker-id,
    language-id, emotion recognition, keyword spotting, etc).

    The class assumes that an encoder called "embedding_model" and a model
    called "classifier" are defined in the yaml file. If you want to
    convert the predicted index into a corresponding text label, please
    provide the path of the label_encoder in a variable called 'lab_encoder_file'
    within the yaml.

    The class can be used either to run only the encoder (encode_batch()) to
    extract embeddings or to run a classification step (classify_batch()).
    ```

    Example
    -------
    >>> import torchaudio
    >>> from speechbrain.pretrained import EncoderClassifier
    >>> # Model is downloaded from the speechbrain HuggingFace repo
    >>> tmpdir = getfixture("tmpdir")
    >>> classifier = EncoderClassifier.from_hparams(
    ...     source="speechbrain/spkrec-ecapa-voxceleb",
    ...     savedir=tmpdir,
    ... )

    >>> # Compute embeddings
    >>> signal, fs = torchaudio.load("samples/audio_samples/example1.wav")
    >>> embeddings =  classifier.encode_batch(signal)

    >>> # Classification
    >>> prediction =  classifier .classify_batch(signal)
    """

    MODULES_NEEDED = [
        "compute_features",
        "mean_var_norm",
        "embedding_model",
        "classifier",
    ]

    def __init__(self, *args, **kwargs):
        super().__init__(*args, **kwargs)

    def encode_batch(self, wavs, wav_lens=None, normalize=False):
        """Encodes the input audio into a single vector embedding.

        The waveforms should already be in the model's desired format.
        You can call:
        ``normalized = <this>.normalizer(signal, sample_rate)``
        to get a correctly converted signal in most cases.

        Arguments
        ---------
        wavs : torch.tensor
            Batch of waveforms [batch, time, channels] or [batch, time]
            depending on the model. Make sure the sample rate is fs=16000 Hz.
        wav_lens : torch.tensor
            Lengths of the waveforms relative to the longest one in the
            batch, tensor of shape [batch]. The longest one should have
            relative length 1.0 and others len(waveform) / max_length.
            Used for ignoring padding.
        normalize : bool
            If True, it normalizes the embeddings with the statistics
            contained in mean_var_norm_emb.

        Returns
        -------
        torch.tensor
            The encoded batch
        """
        # Manage single waveforms in input
        if len(wavs.shape) == 1:
            wavs = wavs.unsqueeze(0)

        # Assign full length if wav_lens is not assigned
        if wav_lens is None:
            wav_lens = torch.ones(wavs.shape[0], device=self.device)

        # Storing waveform in the specified device
        wavs, wav_lens = wavs.to(self.device), wav_lens.to(self.device)
        wavs = wavs.float()

        # Computing features and embeddings
        feats = self.mods.compute_features(wavs)
        feats = self.mods.mean_var_norm(feats, wav_lens)
        embeddings = self.mods.embedding_model(feats, wav_lens)
        if normalize:
            embeddings = self.hparams.mean_var_norm_emb(
                embeddings, torch.ones(embeddings.shape[0], device=self.device)
            )
        return embeddings

    def classify_batch(self, wavs, wav_lens=None):
        """Performs classification on the top of the encoded features.

        It returns the posterior probabilities, the index and, if the label
        encoder is specified it also the text label.

        Arguments
        ---------
        wavs : torch.tensor
            Batch of waveforms [batch, time, channels] or [batch, time]
            depending on the model. Make sure the sample rate is fs=16000 Hz.
        wav_lens : torch.tensor
            Lengths of the waveforms relative to the longest one in the
            batch, tensor of shape [batch]. The longest one should have
            relative length 1.0 and others len(waveform) / max_length.
            Used for ignoring padding.

        Returns
        -------
        out_prob
            The log posterior probabilities of each class ([batch, N_class])
        score:
            It is the value of the log-posterior for the best class ([batch,])
        index
            The indexes of the best class ([batch,])
        text_lab:
            List with the text labels corresponding to the indexes.
            (label encoder should be provided).
        """
        emb = self.encode_batch(wavs, wav_lens)
        out_prob = self.mods.classifier(emb).squeeze(1)
        score, index = torch.max(out_prob, dim=-1)
        text_lab = self.hparams.label_encoder.decode_torch(index)
        return out_prob, score, index, text_lab

    def classify_file(self, path):
        """Classifies the given audiofile into the given set of labels.

        Arguments
        ---------
        path : str
            Path to audio file to classify.

        Returns
        -------
        out_prob
            The log posterior probabilities of each class ([batch, N_class])
        score:
            It is the value of the log-posterior for the best class ([batch,])
        index
            The indexes of the best class ([batch,])
        text_lab:
            List with the text labels corresponding to the indexes.
            (label encoder should be provided).
        """
        waveform = self.load_audio(path)
        # Fake a batch:
        batch = waveform.unsqueeze(0)
        rel_length = torch.tensor([1.0])
        emb = self.encode_batch(batch, rel_length)
        out_prob = self.mods.classifier(emb).squeeze(1)
        score, index = torch.max(out_prob, dim=-1)
        text_lab = self.hparams.label_encoder.decode_torch(index)
        return out_prob, score, index, text_lab

    def forward(self, wavs, wav_lens=None):
        """Runs the classification"""
        return self.classify_batch(wavs, wav_lens)


class SpeakerRecognition(EncoderClassifier):
    """A ready-to-use model for speaker recognition. It can be used to
    perform speaker verification with verify_batch().

    ```
    Example
    -------
    >>> import torchaudio
    >>> from speechbrain.pretrained import SpeakerRecognition
    >>> # Model is downloaded from the speechbrain HuggingFace repo
    >>> tmpdir = getfixture("tmpdir")
    >>> verification = SpeakerRecognition.from_hparams(
    ...     source="speechbrain/spkrec-ecapa-voxceleb",
    ...     savedir=tmpdir,
    ... )

    >>> # Perform verification
    >>> signal, fs = torchaudio.load("samples/audio_samples/example1.wav")
    >>> signal2, fs = torchaudio.load("samples/audio_samples/example2.flac")
    >>> score, prediction = verification.verify_batch(signal, signal2)
    """

    MODULES_NEEDED = [
        "compute_features",
        "mean_var_norm",
        "embedding_model",
        "mean_var_norm_emb",
    ]

    def __init__(self, *args, **kwargs):
        super().__init__(*args, **kwargs)
        self.similarity = torch.nn.CosineSimilarity(dim=-1, eps=1e-6)

    def verify_batch(
        self, wavs1, wavs2, wav1_lens=None, wav2_lens=None, threshold=0.25
    ):
        """Performs speaker verification with cosine distance.

        It returns the score and the decision (0 different speakers,
        1 same speakers).

        Arguments
        ---------
        wavs1 : Torch.Tensor
                Tensor containing the speech waveform1 (batch, time).
                Make sure the sample rate is fs=16000 Hz.
        wavs2 : Torch.Tensor
                Tensor containing the speech waveform2 (batch, time).
                Make sure the sample rate is fs=16000 Hz.
        wav1_lens: Torch.Tensor
                Tensor containing the relative length for each sentence
                in the length (e.g., [0.8 0.6 1.0])
        wav2_lens: Torch.Tensor
                Tensor containing the relative length for each sentence
                in the length (e.g., [0.8 0.6 1.0])
        threshold: Float
                Threshold applied to the cosine distance to decide if the
                speaker is different (0) or the same (1).

        Returns
        -------
        score
            The score associated to the binary verification output
            (cosine distance).
        prediction
            The prediction is 1 if the two signals in input are from the same
            speaker and 0 otherwise.
        """
        emb1 = self.encode_batch(wavs1, wav1_lens, normalize=True)
        emb2 = self.encode_batch(wavs2, wav2_lens, normalize=True)
        score = self.similarity(emb1, emb2)
        return score, score > threshold

    def verify_files(self, path_x, path_y):
        """Speaker verification with cosine distance

        Returns the score and the decision (0 different speakers,
        1 same speakers).

        Returns
        -------
        score
            The score associated to the binary verification output
            (cosine distance).
        prediction
            The prediction is 1 if the two signals in input are from the same
            speaker and 0 otherwise.
        """
        waveform_x = self.load_audio(path_x)
        waveform_y = self.load_audio(path_y)
        # Fake batches:
        batch_x = waveform_x.unsqueeze(0)
        batch_y = waveform_y.unsqueeze(0)
        # Verify:
        score, decision = self.verify_batch(batch_x, batch_y)
        # Squeeze:
        return score[0], decision[0]


class VAD(Pretrained):
    """A ready-to-use class for Voice Activity Detection (VAD) using a
    pre-trained model.

    Example
    -------
    >>> import torchaudio
    >>> from speechbrain.pretrained import VAD
    >>> # Model is downloaded from the speechbrain HuggingFace repo
    >>> tmpdir = getfixture("tmpdir")
    >>> VAD = VAD.from_hparams(
    ...     source="speechbrain/vad-crdnn-libriparty",
    ...     savedir=tmpdir,
    ... )

    >>> # Perform VAD
    >>> boundaries = VAD.get_speech_segments("samples/audio_samples/example1.wav")
    """

    HPARAMS_NEEDED = ["sample_rate", "time_resolution", "device"]

    MODULES_NEEDED = ["compute_features", "mean_var_norm", "model"]

    def __init__(self, *args, **kwargs):
        super().__init__(*args, **kwargs)
        self.time_resolution = self.hparams.time_resolution
        self.sample_rate = self.hparams.sample_rate
        self.device = self.hparams.device

    def get_speech_prob_file(
        self,
        audio_file,
        large_chunk_size=30,
        small_chunk_size=10,
        overlap_small_chunk=False,
    ):
        """Outputs the frame-level speech probability of the input audio file
        using the neural model specified in the hparam file. To make this code
        both parallelizable and scalable to long sequences, it uses a
        double-windowing approach.  First, we sequentially read non-overlapping
        large chunks of the input signal.  We then split the large chunks into
        smaller chunks and we process them in parallel.

        Arguments
        ---------
        audio_file: path
            Path of the audio file containing the recording. The file is read
            with torchaudio.
        large_chunk_size: float
            Size (in seconds) of the large chunks that are read sequentially
            from the input audio file.
        small_chunk_size:
            Size (in seconds) of the small chunks extracted from the large ones.
            The audio signal is processed in parallel within the small chunks.
            Note that large_chunk_size/small_chunk_size must be an integer.
        overlap_small_chunk: bool
            True, creates overlapped small chunks. The probabilities of the
            overlapped chunks are combined using hamming windows.

        Returns
        -------
        prob_vad: torch.tensor
            Tensor containing the frame-level speech probabilities for the
            input audio file.
        """
        # Getting the total size of the input file
        sample_rate, audio_len = self._get_audio_info(audio_file)

        if sample_rate != self.sample_rate:
            raise ValueError(
                "The detected sample rate is different from that set in the hparam file"
            )

        # Computing the length (in samples) of the large and small chunks
        long_chunk_len = int(sample_rate * large_chunk_size)
        small_chunk_len = int(sample_rate * small_chunk_size)

        # Setting the step size of the small chunk (50% overapping windows are supported)
        small_chunk_step = small_chunk_size
        if overlap_small_chunk:
            small_chunk_step = small_chunk_size / 2

        # Computing the length (in sample) of the small_chunk step size
        small_chunk_len_step = int(sample_rate * small_chunk_step)

        # Loop over big chunks
        prob_chunks = []
        last_chunk = False
        begin_sample = 0
        while True:

            # Reading the big chunk
            large_chunk, fs = torchaudio.load(
                audio_file, frame_offset=begin_sample, num_frames=long_chunk_len
            )
            large_chunk = large_chunk.to(self.device)

            # Manage padding of the last small chunk
            if last_chunk or large_chunk.shape[-1] < small_chunk_len:
                padding = torch.zeros(
                    1, small_chunk_len, device=large_chunk.device
                )
                large_chunk = torch.cat([large_chunk, padding], dim=1)

            # Splitting the big chunk into smaller (overlapped) ones
            small_chunks = torch.nn.functional.unfold(
                large_chunk.unsqueeze(1).unsqueeze(2),
                kernel_size=(1, small_chunk_len),
                stride=(1, small_chunk_len_step),
            )
            small_chunks = small_chunks.squeeze(0).transpose(0, 1)

            # Getting (in parallel) the frame-level speech probabilities
            small_chunks_prob = self.get_speech_prob_chunk(small_chunks)
            small_chunks_prob = small_chunks_prob[:, :-1, :]

            # Manage overlapping chunks
            if overlap_small_chunk:
                small_chunks_prob = self._manage_overlapped_chunks(
                    small_chunks_prob
                )

            # Prepare for folding
            small_chunks_prob = small_chunks_prob.permute(2, 1, 0)

            # Computing lengths in samples
            out_len = int(
                large_chunk.shape[-1] / (sample_rate * self.time_resolution)
            )
            kernel_len = int(small_chunk_size / self.time_resolution)
            step_len = int(small_chunk_step / self.time_resolution)

            # Folding the frame-level predictions
            small_chunks_prob = torch.nn.functional.fold(
                small_chunks_prob,
                output_size=(1, out_len),
                kernel_size=(1, kernel_len),
                stride=(1, step_len),
            )

            # Appending the frame-level speech probabilities of the large chunk
            small_chunks_prob = small_chunks_prob.squeeze(1).transpose(-1, -2)
            prob_chunks.append(small_chunks_prob)

            # Check stop condition
            if last_chunk:
                break

            # Update counter to process the next big chunk
            begin_sample = begin_sample + long_chunk_len

            # Check if the current chunk is the last one
            if begin_sample + long_chunk_len > audio_len:
                last_chunk = True

        # Converting the list to a tensor
        prob_vad = torch.cat(prob_chunks, dim=1)
        last_elem = int(audio_len / (self.time_resolution * sample_rate))
        prob_vad = prob_vad[:, 0:last_elem, :]

        return prob_vad

    def _manage_overlapped_chunks(self, small_chunks_prob):
        """This support function manages overlapped the case in which the
        small chunks have a 50% overlap."""

        # Weighting the frame-level probabilities with a hamming window
        # reduces uncertainnty when overlapping chunks are used.
        hamming_window = torch.hamming_window(
            small_chunks_prob.shape[1], device=self.device
        )

        # First and last chunks require special care
        half_point = int(small_chunks_prob.shape[1] / 2)
        small_chunks_prob[0, half_point:] = small_chunks_prob[
            0, half_point:
        ] * hamming_window[half_point:].unsqueeze(1)
        small_chunks_prob[-1, 0:half_point] = small_chunks_prob[
            -1, 0:half_point
        ] * hamming_window[0:half_point].unsqueeze(1)

        # Applying the window to all the other probabilities
        small_chunks_prob[1:-1] = small_chunks_prob[
            1:-1
        ] * hamming_window.unsqueeze(0).unsqueeze(2)

        return small_chunks_prob

    def get_speech_prob_chunk(self, wavs, wav_lens=None):
        """Outputs the frame-level posterior probability for the input audio chunks
        Outputs close to zero refers to time steps with a low probability of speech
        activity, while outputs closer to one likely contain speech.

        Arguments
        ---------
        wavs : torch.tensor
            Batch of waveforms [batch, time, channels] or [batch, time]
            depending on the model. Make sure the sample rate is fs=16000 Hz.
        wav_lens : torch.tensor
            Lengths of the waveforms relative to the longest one in the
            batch, tensor of shape [batch]. The longest one should have
            relative length 1.0 and others len(waveform) / max_length.
            Used for ignoring padding.

        Returns
        -------
        torch.tensor
            The encoded batch
        """
        # Manage single waveforms in input
        if len(wavs.shape) == 1:
            wavs = wavs.unsqueeze(0)

        # Assign full length if wav_lens is not assigned
        if wav_lens is None:
            wav_lens = torch.ones(wavs.shape[0], device=self.device)

        # Storing waveform in the specified device
        wavs, wav_lens = wavs.to(self.device), wav_lens.to(self.device)
        wavs = wavs.float()

        # Computing features and embeddings
        feats = self.mods.compute_features(wavs)
        feats = self.mods.mean_var_norm(feats, wav_lens)
        outputs = self.mods.cnn(feats)

        outputs = outputs.reshape(
            outputs.shape[0],
            outputs.shape[1],
            outputs.shape[2] * outputs.shape[3],
        )

        outputs, h = self.mods.rnn(outputs)
        outputs = self.mods.dnn(outputs)
        output_prob = torch.sigmoid(outputs)

        return output_prob

    def apply_threshold(
        self, vad_prob, activation_th=0.5, deactivation_th=0.25
    ):
        """Scans the frame-level speech probabilities and applies a threshold
        on them. Speech starts when a value larger than activation_th is
        detected, while it ends when observing a value lower than
        the deactivation_th.

        Arguments
        ---------
        vad_prob: torch.tensor
            Frame-level speech probabilities.
        activation_th:  float
            Threshold for starting a speech segment.
        deactivation_th: float
            Threshold for ending a speech segment.

        Returns
        -------
        vad_th: torch.tensor
            Tensor containing 1 for speech regions and 0 for non-speech regions.
       """
        vad_activation = (vad_prob >= activation_th).int()
        vad_deactivation = (vad_prob >= deactivation_th).int()
        vad_th = vad_activation + vad_deactivation

        # Loop over batches and time steps
        for batch in range(vad_th.shape[0]):
            for time_step in range(vad_th.shape[1] - 1):
                if (
                    vad_th[batch, time_step] == 2
                    and vad_th[batch, time_step + 1] == 1
                ):
                    vad_th[batch, time_step + 1] = 2

        vad_th[vad_th == 1] = 0
        vad_th[vad_th == 2] = 1
        return vad_th

    def get_boundaries(self, prob_th, output_value="seconds"):
        """Computes the time boundaries where speech activity is detected.
        It takes in input frame-level binary decisions
        (1 for speech, 0 for non-speech) and outputs the begin/end second
        (or sample) of each detected speech region.

        Arguments
        ---------
        prob_th: torch.tensor
            Frame-level binary decisions (1 for speech frame, 0 for a
            non-speech one).  The tensor can be obtained from apply_threshold.
        put_value: 'seconds' or 'samples'
            When the option 'seconds' is set, the returned boundaries are in
            seconds, otherwise, it reports them in samples.

        Returns
        -------
        boundaries: torch.tensor
            Tensor containing the start second (or sample) of speech segments
            in even positions and their corresponding end in odd positions
            (e.g, [1.0, 1.5, 5,.0 6.0] means that we have two speech segment;
             one from 1.0 to 1.5 seconds and another from 5.0 to 6.0 seconds).
       """
        # Shifting frame-levels binary decision by 1
        # This allows detecting changes in speech/non-speech activities
        prob_th_shifted = torch.roll(prob_th, dims=1, shifts=1)
        prob_th_shifted[:, 0, :] = 0
        prob_th = prob_th + prob_th_shifted

        # Needed to first and last time step
        prob_th[:, 0, :] = (prob_th[:, 0, :] >= 1).int()
        prob_th[:, -1, :] = (prob_th[:, -1, :] >= 1).int()

        # Fix edge cases (when a new sentence starts in the last frame)
        if prob_th[:, -1, :] == 1 and prob_th[:, -2, :] == 1:
            prob_th[:, -2, :] = 2

        if prob_th[:, -1, :] == 1 and prob_th[:, -2, :] == 0:
            prob_th[:, -2, :] = 1

        # Where prob_th is 1 there is a change
        indexes = (prob_th == 1).nonzero()[:, 1].reshape(-1, 2)

        # Remove 1 from end samples
        indexes[:, -1] = indexes[:, -1] - 1

        # From indexes to samples
        seconds = (indexes * self.time_resolution).float()
        samples = (self.sample_rate * seconds).round().int()

        if output_value == "seconds":
            boundaries = seconds
        else:
            boundaries = samples
        return boundaries

    def merge_close_segments(self, boundaries, close_th=0.250):
        """Merges segments that are shorter than the given threshold.

        Arguments
        ---------
        boundaries : str
            Tensor containing the speech boundaries. It can be derived using the
            get_boundaries method.
        close_th: float
            If the distance between boundaries is smaller than close_th, the
            segments will be merged.

        Returns
        -------
        new_boundaries
            The new boundaries with the merged segments.
        """

        new_boudaries = []

        # Single segment case
        if boundaries.shape[0] == 0:
            return boundaries

        # Getting beg and end of previous segment
        prev_beg_seg = boundaries[0, 0].float()
        prev_end_seg = boundaries[0, 1].float()

        # Process all the segments
        for i in range(1, boundaries.shape[0]):
            beg_seg = boundaries[i, 0]
            segment_distance = beg_seg - prev_end_seg

            # Mergin close segments
            if segment_distance <= close_th:
                prev_end_seg = boundaries[i, 1]

            else:
                # Appending new segments
                new_boudaries.append([prev_beg_seg, prev_end_seg])
                prev_beg_seg = beg_seg
                prev_end_seg = boundaries[i, 1]

        new_boudaries.append([prev_beg_seg, prev_end_seg])
        new_boudaries = torch.FloatTensor(new_boudaries).to(boundaries.device)
        return new_boudaries

    def remove_short_segments(self, boundaries, len_th=0.250):
        """Removes segments that are too short.

        Arguments
        ---------
        boundaries : str
            Tensor containing the speech boundaries. It can be derived using the
            get_boundaries method.
        len_th: float
            If the length of the segment is smaller than close_th, the segments
            will be merged.

        Returns
        -------
        new_boundaries
            The new boundaries without the short segments.
        """
        new_boundaries = []

        # Process the segments
        for i in range(boundaries.shape[0]):
            # Computing segment length
            seg_len = boundaries[i, 1] - boundaries[i, 0]

            # Accept segment only if longer than len_th
            if seg_len > len_th:
                new_boundaries.append([boundaries[i, 0], boundaries[i, 1]])
        new_boundaries = torch.FloatTensor(new_boundaries).to(boundaries.device)

        return new_boundaries

    def save_boundaries(
        self, boundaries, save_path=None, print_boundaries=True, audio_file=None
    ):
        """Saves the boundaries on a file (and/or prints them)  in a readable format.

        Arguments
        ---------
        boundaries: torch.tensor
            Tensor containing the speech boundaries. It can be derived using the
            get_boundaries method.
        save_path: path
            When to store the text file containing the speech/non-speech intervals.
        print_boundaries: Bool
            Prints the speech/non-speech intervals in the standard outputs.
        audio_file: path
            Path of the audio file containing the recording. The file is read
            with torchaudio. It is used here to detect the length of the
            signal.
        """
        # Create a new file if needed
        if save_path is not None:
            f = open(save_path, mode="w", encoding="utf-8")

        # Getting the total size of the input file
        if audio_file is not None:
            sample_rate, audio_len = self._get_audio_info(audio_file)
            audio_len = audio_len / sample_rate

        # Setting the rights format for second- or sample-based boundaries
        if boundaries.dtype == torch.int:
            value_format = "% i"
        else:
            value_format = "% .2f "

        # Printing speech and non-speech intervals
        last_end = 0
        cnt_seg = 0
        for i in range(boundaries.shape[0]):
            begin_value = boundaries[i, 0]
            end_value = boundaries[i, 1]

            if last_end != begin_value:
                cnt_seg = cnt_seg + 1
                print_str = (
                    "segment_%03d " + value_format + value_format + "NON_SPEECH"
                )
                if print_boundaries:
                    print(print_str % (cnt_seg, last_end, begin_value))
                if save_path is not None:
                    f.write(print_str % (cnt_seg, last_end, begin_value) + "\n")

            cnt_seg = cnt_seg + 1
            print_str = "segment_%03d " + value_format + value_format + "SPEECH"
            if print_boundaries:
                print(print_str % (cnt_seg, begin_value, end_value))
            if save_path is not None:
                f.write(print_str % (cnt_seg, begin_value, end_value) + "\n")

            last_end = end_value

        # Managing last segment
        if audio_file is not None:
            if last_end < audio_len:
                cnt_seg = cnt_seg + 1
                print_str = (
                    "segment_%03d " + value_format + value_format + "NON_SPEECH"
                )
                if print_boundaries:
                    print(print_str % (cnt_seg, end_value, audio_len))
                if save_path is not None:
                    f.write(print_str % (cnt_seg, end_value, audio_len) + "\n")

        if save_path is not None:
            f.close()

    def energy_VAD(
        self, audio_file, boundaries, activation_th=0.5, deactivation_th=0.0
    ):
        """Applies energy-based VAD within the detected speech segments.The neural
        network VAD often creates longer segments and tends to merge segments that
        are close with each other.

        The energy VAD post-processes can be useful for having a fine-grained voice
        activity detection.

        The energy VAD computes the energy within the small chunks. The energy is
        normalized within the segment to have mean 0.5 and +-0.5 of std.
        This helps to set the energy threshold.

        Arguments
        ---------
        audio_file: path
            Path of the audio file containing the recording. The file is read
            with torchaudio.
        boundaries : str
            Tensor containing the speech boundaries. It can be derived using the
            get_boundaries method.
        activation_th: float
            A new speech segment is started it the energy is above activation_th.
        deactivation_th: float
            The segment is considered ended when the energy is <= deactivation_th.


        Returns
        -------
        new_boundaries
            The new boundaries that are post-processed by the energy VAD.
        """

        # Getting the total size of the input file
        sample_rate, audio_len = self._get_audio_info(audio_file)

        if sample_rate != self.sample_rate:
            raise ValueError(
                "The detected sample rate is different from that set in the hparam file"
            )

        # Computing the chunk length of the energy window
        chunk_len = int(self.time_resolution * sample_rate)
        new_boundaries = []

        # Processing speech segments
        for i in range(boundaries.shape[0]):
            begin_sample = int(boundaries[i, 0] * sample_rate)
            end_sample = int(boundaries[i, 1] * sample_rate)
            seg_len = end_sample - begin_sample

            # Reading the speech segment
            segment, _ = torchaudio.load(
                audio_file, frame_offset=begin_sample, num_frames=seg_len
            )

            # Create chunks
            segment_chunks = self.create_chunks(
                segment, chunk_size=chunk_len, chunk_stride=chunk_len
            )

            # Energy computation within each chunk
            energy_chunks = segment_chunks.abs().sum(-1).log()

            # Energy normalization
            energy_chunks = (
                (energy_chunks - energy_chunks.mean())
                / (2 * energy_chunks.std())
            ) + 0.5
            energy_chunks = energy_chunks.unsqueeze(0).unsqueeze(2)

            # Apply threshold based on the energy value
            energy_vad = self.apply_threshold(
                energy_chunks,
                activation_th=activation_th,
                deactivation_th=deactivation_th,
            )

            # Get the boundaries
            energy_boundaries = self.get_boundaries(
                energy_vad, output_value="seconds"
            )

            # Get the final boundaries in the original signal
            for j in range(energy_boundaries.shape[0]):
                start_en = boundaries[i, 0] + energy_boundaries[j, 0]
                end_end = boundaries[i, 0] + energy_boundaries[j, 1]
                new_boundaries.append([start_en, end_end])

        # Convert boundaries to tensor
        new_boundaries = torch.FloatTensor(new_boundaries).to(boundaries.device)
        return new_boundaries

    def create_chunks(self, x, chunk_size=16384, chunk_stride=16384):
        """Splits the input into smaller chunks of size chunk_size with
        an overlap chunk_stride. The chunks are concatenated over
        the batch axis.

        Arguments
        ---------
        x: torch.Tensor
            Signal to split into chunks.
        chunk_size : str
            The size of each chunk.
        chunk_stride:
            The stride (hop) of each chunk.


        Returns
        -------
        x: torch.Tensor
            A new tensors with the chunks derived from the input signal.

        """
        x = x.unfold(1, chunk_size, chunk_stride)
        x = x.reshape(x.shape[0] * x.shape[1], -1)
        return x

    def _get_audio_info(self, audio_file):
        """Returns the sample rate and the length of the input audio file"""

        # Getting the total size of the input file
        metadata = torchaudio.info(audio_file)
        sample_rate = metadata.sample_rate
        audio_len = metadata.num_frames
        return sample_rate, audio_len

    def upsample_VAD(self, vad_out, audio_file, time_resolution=0.01):
        """Upsamples the output of the vad to help visualization. It creates a
        signal that is 1 when there is speech and 0 when there is no speech.
        The vad signal has the same resolution as the input one and can be
        opened with it (e.g, using audacity) to visually figure out VAD regions.

        Arguments
        ---------
        vad_out: torch.Tensor
            Tensor containing 1 for each frame of speech and 0 for each non-speech
            frame.
        audio_file: path
            The original audio file used to compute vad_out
        time_resolution : float
            Time resolution of the vad_out signal.

        Returns
        -------
        vad_signal
            The upsampled version of the vad_out tensor.
        """

        # Getting the total size of the input file
        sample_rate, sig_len = self._get_audio_info(audio_file)

        if sample_rate != self.sample_rate:
            raise ValueError(
                "The detected sample rate is different from that set in the hparam file"
            )

        beg_samp = 0
        step_size = int(time_resolution * sample_rate)
        end_samp = step_size
        index = 0

        # Initialize upsampled signal
        vad_signal = torch.zeros(1, sig_len, device=vad_out.device)

        # Upsample signal
        while end_samp < sig_len:
            vad_signal[0, beg_samp:end_samp] = vad_out[0, index, 0]
            index = index + 1
            beg_samp = beg_samp + step_size
            end_samp = beg_samp + step_size
        return vad_signal

    def upsample_boundaries(self, boundaries, audio_file):
        """Based on the input boundaries, this method creates a signal that is 1
        when there is speech and 0 when there is no speech.
        The vad signal has the same resolution as the input one and can be
        opened with it (e.g, using audacity) to visually figure out VAD regions.

        Arguments
        ---------
        boundaries: torch.Tensor
            Tensor containing the boundaries of the speech segments.
        audio_file: path
            The original audio file used to compute vad_out

        Returns
        -------
        vad_signal
            The output vad signal with the same resolution of the input one.
        """

        # Getting the total size of the input file
        sample_rate, sig_len = self._get_audio_info(audio_file)

        if sample_rate != self.sample_rate:
            raise ValueError(
                "The detected sample rate is different from that set in the hparam file"
            )

        # Initialization of the output signal
        vad_signal = torch.zeros(1, sig_len, device=boundaries.device)

        # Composing the vad signal from boundaries
        for i in range(boundaries.shape[0]):
            beg_sample = int(boundaries[i, 0] * sample_rate)
            end_sample = int(boundaries[i, 1] * sample_rate)
            vad_signal[0, beg_sample:end_sample] = 1.0
        return vad_signal

    def double_check_speech_segments(
        self, boundaries, audio_file, speech_th=0.5
    ):
        """Takes in input the boundaries of the detected speech segments and
        double checks (using the neural VAD) that they actually contain speech.

        Arguments
        ---------
        boundaries: torch.Tensor
            Tensor containing the boundaries of the speech segments.
        audio_file: path
            The original audio file used to compute vad_out.
        speech_th: float
            Threshold on the mean posterior probability over which speech is
            confirmed. Below that threshold, the segment is re-assigned to a
            non-speech region.

        Returns
        -------
        new_boundaries
            The boundaries of the segments where speech activity is confirmed.
        """

        # Getting the total size of the input file
        sample_rate, sig_len = self._get_audio_info(audio_file)

        # Double check the segments
        new_boundaries = []
        for i in range(boundaries.shape[0]):
            beg_sample = int(boundaries[i, 0] * sample_rate)
            end_sample = int(boundaries[i, 1] * sample_rate)
            len_seg = end_sample - beg_sample

            # Read the candidate speech segment
            segment, fs = torchaudio.load(
                audio_file, frame_offset=beg_sample, num_frames=len_seg
            )
            speech_prob = self.get_speech_prob_chunk(segment)
            if speech_prob.mean() > speech_th:
                # Accept this a as a speech segment
                new_boundaries.append([boundaries[i, 0], boundaries[i, 1]])

        # Convert boundaries from list to tensor
        new_boundaries = torch.FloatTensor(new_boundaries).to(boundaries.device)
        return new_boundaries

    def get_segments(
        self, boundaries, audio_file, before_margin=0.1, after_margin=0.1
    ):
        """Returns a list containing all the detected speech segments.

        Arguments
        ---------
        boundaries: torch.Tensor
            Tensor containing the boundaries of the speech segments.
        audio_file: path
            The original audio file used to compute vad_out.
        before_margin: float
            Used to cut the segments samples a bit before the detected margin.
        after_margin: float
            Use to cut the segments samples a bit after the detected margin.

        Returns
        -------
        segments: list
            List containing the detected speech segments
        """
        sample_rate, sig_len = self._get_audio_info(audio_file)

        if sample_rate != self.sample_rate:
            raise ValueError(
                "The detected sample rate is different from that set in the hparam file"
            )

        segments = []
        for i in range(boundaries.shape[0]):
            beg_sample = boundaries[i, 0] * sample_rate
            end_sample = boundaries[i, 1] * sample_rate

            beg_sample = int(max(0, beg_sample - before_margin * sample_rate))
            end_sample = int(
                min(sig_len, end_sample + after_margin * sample_rate)
            )

            len_seg = end_sample - beg_sample
            vad_segment, fs = torchaudio.load(
                audio_file, frame_offset=beg_sample, num_frames=len_seg
            )
            segments.append(vad_segment)
        return segments

    def get_speech_segments(
        self,
        audio_file,
        large_chunk_size=30,
        small_chunk_size=10,
        overlap_small_chunk=False,
        apply_energy_VAD=False,
        double_check=True,
        close_th=0.250,
        len_th=0.250,
        activation_th=0.5,
        deactivation_th=0.25,
        en_activation_th=0.5,
        en_deactivation_th=0.0,
        speech_th=0.50,
    ):
        """Detects speech segments within the input file. The input signal can
        be both a short or a long recording. The function computes the
        posterior probabilities on large chunks (e.g, 30 sec), that are read
        sequentially (to avoid storing big signals in memory).
        Each large chunk is, in turn, split into smaller chunks (e.g, 10 seconds)
        that are processed in parallel. The pipeline for detecting the speech
        segments is the following:
            1- Compute posteriors probabilities at the frame level.
            2- Apply a threshold on the posterior probability.
            3- Derive candidate speech segments on top of that.
            4- Apply energy VAD within each candidate segment (optional).
            5- Merge segments that are too close.
            6- Remove segments that are too short.
            7- Double check speech segments (optional).


        Arguments
        ---------
        audio_file : str
            Path to audio file.
        large_chunk_size: float
            Size (in seconds) of the large chunks that are read sequentially
            from the input audio file.
        small_chunk_size: float
            Size (in seconds) of the small chunks extracted from the large ones.
            The audio signal is processed in parallel within the small chunks.
            Note that large_chunk_size/small_chunk_size must be an integer.
        overlap_small_chunk: bool
            If True, it creates overlapped small chunks (with 50% overal).
            The probabilities of the overlapped chunks are combined using
            hamming windows.
        apply_energy_VAD: bool
            If True, a energy-based VAD is used on the detected speech segments.
            The neural network VAD often creates longer segments and tends to
            merge close segments together. The energy VAD post-processes can be
            useful for having a fine-grained voice activity detection.
            The energy thresholds is  managed by activation_th and
            deactivation_th (see below).
        double_check: bool
            If True, double checkis (using the neural VAD) that the candidate
            speech segments actually contain speech. A threshold on the mean
            posterior probabilities provided by the neural network is applied
            based on the speech_th parameter (see below).
        activation_th:  float
            Threshold of the neural posteriors above which starting a speech segment.
        deactivation_th: float
            Threshold of the neural posteriors below which ending a speech segment.
        en_activation_th: float
            A new speech segment is started it the energy is above activation_th.
            This is active only if apply_energy_VAD is True.
        en_deactivation_th: float
            The segment is considered ended when the energy is <= deactivation_th.
            This is active only if apply_energy_VAD is True.
        speech_th: float
            Threshold on the mean posterior probability within the candidate
            speech segment. Below that threshold, the segment is re-assigned to
            a non-speech region. This is active only if double_check is True.
        close_th: float
            If the distance between boundaries is smaller than close_th, the
            segments will be merged.
        len_th: float
            If the length of the segment is smaller than close_th, the segments
            will be merged.

        Returns
        -------
        boundaries: torch.tensor
            Tensor containing the start second of speech segments in even
            positions and their corresponding end in odd positions
            (e.g, [1.0, 1.5, 5,.0 6.0] means that we have two speech segment;
             one from 1.0 to 1.5 seconds and another from 5.0 to 6.0 seconds).
        """

        # Fetch audio file from web if not local
        source, fl = split_path(audio_file)
        audio_file = fetch(fl, source=source)

        # Computing speech vs non speech probabilities
        prob_chunks = self.get_speech_prob_file(
            audio_file,
            large_chunk_size=large_chunk_size,
            small_chunk_size=small_chunk_size,
            overlap_small_chunk=overlap_small_chunk,
        )

        # Apply a threshold to get candidate speech segments
        prob_th = self.apply_threshold(
            prob_chunks,
            activation_th=activation_th,
            deactivation_th=deactivation_th,
        ).float()

        # Comupute the boundaries of the speech segments
        boundaries = self.get_boundaries(prob_th, output_value="seconds")

        # Apply energy-based VAD on the detected speech segments
        if apply_energy_VAD:
            boundaries = self.energy_VAD(
                audio_file,
                boundaries,
                activation_th=en_activation_th,
                deactivation_th=en_deactivation_th,
            )

        # Merge short segments
        boundaries = self.merge_close_segments(boundaries, close_th=close_th)

        # Remove short segments
        boundaries = self.remove_short_segments(boundaries, len_th=len_th)

        # Double check speech segments
        if double_check:
            boundaries = self.double_check_speech_segments(
                boundaries, audio_file, speech_th=speech_th
            )

        return boundaries

    def forward(self, wavs, wav_lens=None):
        """Gets frame-level speech-activity predictions"""
        return self.get_speech_prob_chunk(wavs, wav_lens)


class SepformerSeparation(Pretrained):
    """A "ready-to-use" speech separation model.

    Uses Sepformer architecture.

    Example
    -------
    >>> tmpdir = getfixture("tmpdir")
    >>> model = SepformerSeparation.from_hparams(
    ...     source="speechbrain/sepformer-wsj02mix",
    ...     savedir=tmpdir)
    >>> mix = torch.randn(1, 400)
    >>> est_sources = model.separate_batch(mix)
    >>> print(est_sources.shape)
    torch.Size([1, 400, 2])
    """

    MODULES_NEEDED = ["encoder", "masknet", "decoder"]

    def separate_batch(self, mix):
        """Run source separation on batch of audio.

        Arguments
        ---------
        mix : torch.tensor
            The mixture of sources.

        Returns
        -------
        tensor
            Separated sources
        """

        # Separation
        mix = mix.to(self.device)
        mix_w = self.mods.encoder(mix)
        est_mask = self.mods.masknet(mix_w)
        mix_w = torch.stack([mix_w] * self.hparams.num_spks)
        sep_h = mix_w * est_mask

        # Decoding
        est_source = torch.cat(
            [
                self.mods.decoder(sep_h[i]).unsqueeze(-1)
                for i in range(self.hparams.num_spks)
            ],
            dim=-1,
        )

        # T changed after conv1d in encoder, fix it here
        T_origin = mix.size(1)
        T_est = est_source.size(1)
        if T_origin > T_est:
            est_source = F.pad(est_source, (0, 0, 0, T_origin - T_est))
        else:
            est_source = est_source[:, :T_origin, :]
        return est_source

    def separate_file(self, path, savedir="."):
        """Separate sources from file.

        Arguments
        ---------
        path : str
            Path to file which has a mixture of sources. It can be a local
            path, a web url, or a huggingface repo.
        savedir : path
            Path where to store the wav signals (when downloaded from the web).
        Returns
        -------
        tensor
            Separated sources
        """
        source, fl = split_path(path)
        path = fetch(fl, source=source, savedir=savedir)

        batch, fs_file = torchaudio.load(path)
        batch = batch.to(self.device)
        fs_model = self.hparams.sample_rate

        # resample the data if needed
        if fs_file != fs_model:
            print(
                "Resampling the audio from {} Hz to {} Hz".format(
                    fs_file, fs_model
                )
            )
            tf = torchaudio.transforms.Resample(
                orig_freq=fs_file, new_freq=fs_model
            ).to(self.device)
            batch = batch.mean(dim=0, keepdim=True)
            batch = tf(batch)

        est_sources = self.separate_batch(batch)
        est_sources = est_sources / est_sources.max(dim=1, keepdim=True)[0]
        return est_sources

    def forward(self, mix):
        """Runs separation on the input mix"""
        return self.separate_batch(mix)


class SpectralMaskEnhancement(Pretrained):
    """A ready-to-use model for speech enhancement.

    Arguments
    ---------
    See ``Pretrained``.

    Example
    -------
    >>> import torchaudio
    >>> from speechbrain.pretrained import SpectralMaskEnhancement
    >>> # Model is downloaded from the speechbrain HuggingFace repo
    >>> tmpdir = getfixture("tmpdir")
    >>> enhancer = SpectralMaskEnhancement.from_hparams(
    ...     source="speechbrain/mtl-mimic-voicebank",
    ...     savedir=tmpdir,
    ... )
    >>> noisy, fs = torchaudio.load("samples/audio_samples/example_noisy.wav")
    >>> # Channel dimension is interpreted as batch dimension here
    >>> enhanced = enhancer.enhance_batch(noisy)
    """

    HPARAMS_NEEDED = ["compute_stft", "spectral_magnitude", "resynth"]
    MODULES_NEEDED = ["enhance_model"]

    def compute_features(self, wavs):
        """Compute the log spectral magnitude features for masking.

        Arguments
        ---------
        wavs : torch.tensor
            A batch of waveforms to convert to log spectral mags.
        """
        feats = self.hparams.compute_stft(wavs)
        feats = self.hparams.spectral_magnitude(feats)
        return torch.log1p(feats)

    def enhance_batch(self, noisy, lengths=None):
        """Enhance a batch of noisy waveforms.

        Arguments
        ---------
        noisy : torch.tensor
            A batch of waveforms to perform enhancement on.
        lengths : torch.tensor
            The lengths of the waveforms if the enhancement model handles them.

        Returns
        -------
        torch.tensor
            A batch of enhanced waveforms of the same shape as input.
        """
        noisy = noisy.to(self.device)
        noisy_features = self.compute_features(noisy)

        # Perform masking-based enhancement, multiplying output with input.
        if lengths is not None:
            mask = self.mods.enhance_model(noisy_features, lengths=lengths)
        else:
            mask = self.mods.enhance_model(noisy_features)
        enhanced = torch.mul(mask, noisy_features)

        # Return resynthesized waveforms
        return self.hparams.resynth(torch.expm1(enhanced), noisy)

    def enhance_file(self, filename, output_filename=None):
        """Enhance a wav file.

        Arguments
        ---------
        filename : str
            Location on disk to load file for enhancement.
        output_filename : str
            If provided, writes enhanced data to this file.
        """
        noisy = self.load_audio(filename)
        noisy = noisy.to(self.device)

        # Fake a batch:
        batch = noisy.unsqueeze(0)
        if lengths_arg_exists(self.enhance_batch):
            enhanced = self.enhance_batch(batch, lengths=torch.tensor([1.0]))
        else:
            enhanced = self.enhance_batch(batch)

        if output_filename is not None:
            torchaudio.save(output_filename, enhanced, channels_first=False)

        return enhanced.squeeze(0)

<<<<<<< HEAD
    def forward(self, noisy, lengths=None):
        """Runs enhancement on the noisy input"""
        return self.separate_batch(noisy, lengths)


class SNREstimator(Pretrained):
    """A "ready-to-use" SNR estimator.
    """

    MODULES_NEEDED = ["encoder", "encoder_out"]
    HPARAMS_NEEDED = ["stat_pooling", "snrmax", "snrmin"]

    def estimate_batch(self, mix, predictions):
        """Run SI-SNR estimation on the estimated sources, and mixture.

        Arguments
        ---------
        mix : torch.tensor
            The mixture of sources of shape B X T
        predictions : torch.tensor
            of size (B x T x C),
            where B is batch size
                  T is number of time points
                  C is number of sources

        Returns
        -------
        tensor
            Estimate of SNR
        """

        predictions = predictions.permute(0, 2, 1)
        predictions = predictions.reshape(-1, predictions.size(-1))

        if hasattr(self.hparams, "separation_norm_type"):
            if self.hparams.separation_norm_type == "max":
                predictions = (
                    predictions / predictions.max(dim=1, keepdim=True)[0]
                )
                mix = mix / mix.max(dim=1, keepdim=True)[0]

            elif self.hparams.separation_norm_type == "stnorm":
                predictions = (
                    predictions - predictions.mean(dim=1, keepdim=True)
                ) / predictions.std(dim=1, keepdim=True)
                mix = (mix - mix.mean(dim=1, keepdim=True)) / mix.std(
                    dim=1, keepdim=True
                )

        min_T = min(predictions.shape[1], mix.shape[1])
        assert predictions.shape[1] == mix.shape[1], "lengths change"

        mix_repeat = mix.repeat(2, 1)
        inp_cat = torch.cat(
            [
                predictions[:, :min_T].unsqueeze(1),
                mix_repeat[:, :min_T].unsqueeze(1),
            ],
            dim=1,
        )

        enc = self.mods.encoder(inp_cat)
        enc = enc.permute(0, 2, 1)
        enc_stats = self.hparams.stat_pooling(enc)

        # this gets the SI-SNR estimate in the compressed range 0-1
        snrhat = self.mods.encoder_out(enc_stats).squeeze()

        # get the SI-SNR estimate in the true range
        snrhat = self.gettrue_snrrange(snrhat)
        return snrhat

    def forward(self, mix, predictions):
        """Just run the batch estimate"""
        return self.estimate_batch(mix, predictions)

    def gettrue_snrrange(self, inp):
        """Convert from 0-1 range to true snr range"""
        rnge = self.hparams.snrmax - self.hparams.snrmin
        inp = inp * rnge
        inp = inp + self.hparams.snrmin
        return inp
=======

class SpeechSynthesizer(Pretrained):
    HPARAMS_NEEDED = ["model", "encode_pipeline", "decode_pipeline"]
    INPUT_STATIC_KEYS = ["txt"]
    OUTPUT_KEYS = ["wav"]

    """
    A friendly wrapper for speech synthesis models

    Arguments
    ---------
    hparams
        Hyperparameters (from HyperPyYAML)

    Example
    -------
    >>> synthesizer = SpeechSynthesizer.from_hparams('path/to/model')
    >>> waveform = synthesizer.tts("Mary had a little lamb")
    >>> items = [
    ...   "A quick brown fox jumped over the lazy dog",
    ...   "How much wood would a woodchuck chuck?",
    ...   "Never odd or even"
    ... ]
    >>> waveforms = synthesizer.tts(items)
    """

    def __init__(self, *args, **kwargs):
        super().__init__(*args, **kwargs)
        self.encode_pipeline = DataPipeline(
            static_data_keys=self.INPUT_STATIC_KEYS,
            dynamic_items=self.hparams.encode_pipeline["steps"],
            output_keys=self.hparams.encode_pipeline["output_keys"],
        )
        self.decode_pipeline = DataPipeline(
            static_data_keys=self.hparams.model_output_keys,
            dynamic_items=self.hparams.decode_pipeline["steps"],
            output_keys=self.OUTPUT_KEYS,
        )
        # NOTE: Some models will provide a custom, model-specific inference
        # function, others can be called directly
        self.infer = getattr(self.hparams, "infer", None)
        if not self.infer:
            self.infer = lambda model, **kwargs: model(**kwargs)
        self._transfer_external()

    def tts(self, text):
        """Computes the waveform for the provided example or batch
        of examples

        Arguments
        ---------
        text: str or List[str]
            the text to be translated into speech

        Returns
        -------
        a single waveform if a single example is provided - or
        a list of waveform tensors if multiple examples are provided
        """
        # Create a single batch if provided a single example
        single = isinstance(text, str)
        if single:
            text = [text]
        pipeline_input = self._get_encode_pipeline_input(text)
        model_input = self._run_pipeline(
            pipeline=self.encode_pipeline,
            input=pipeline_input,
            batch=self.batch_inputs,
        )
        model_input = self._collate(model_input)
        model_output = self.compute_forward(model_input)
        pipeline_input = self._get_decode_pipeline_input(model_output)
        decoded_output = self._run_pipeline(
            pipeline=self.decode_pipeline,
            input=pipeline_input,
            batch=self.batch_outputs,
        )
        waveform = decoded_output.get("wav")
        if waveform is None:
            raise ValueError("The output pipeline did not output a waveform")
        if single:
            waveform = waveform[0]
        return waveform

    def _run_pipeline(self, pipeline, input, batch):
        if batch:
            output = pipeline(input)
        else:
            output = [pipeline(item) for item in input]
        return output

    def _get_encode_pipeline_input(self, text):
        pipeline_input = {"txt": text}
        if not self.batch_inputs:
            pipeline_input = self._itemize(pipeline_input)
        return pipeline_input

    def _get_decode_pipeline_input(self, model_output):
        model_output_keys = getattr(self.hparams, "model_output_keys", None)
        pipeline_input = model_output
        # The input to a pipeline is a dictionary. If model_output_keys
        # is provided, the output of the model is assumed to be a collection
        # (e.g. a list or a tuple).
        if model_output_keys:
            pipeline_input = dict(zip(model_output_keys, pipeline_input))

        # By default, the pipeline will be applied to in batch mode
        # to the entire model input
        if not self.batch_outputs:
            pipeline_input = self._itemize(pipeline_input)

        return pipeline_input

    def _itemize(self, pipeline_input):
        first_item = next(iter(pipeline_input.values()))
        keys, values = pipeline_input.keys(), pipeline_input.values()
        batch_length = len(first_item)
        return [
            dict(zip(keys, [value[idx] for value in values]))
            for idx in range(batch_length)
        ]

    def _to_dict(self, data):
        if isinstance(data, PaddedBatch):
            data = {
                key: getattr(data, key).data
                for key in self.hparams.encode_pipeline["output_keys"]
            }
        return data

    def _to_device(self, data):
        return {
            key: value.to(self.device)
            if isinstance(value, torch.Tensor)
            else value
            for key, value in data.items()
        }

    @property
    def batch_inputs(self):
        """Determines whether the input pipeline
        operates on batches or individual examples
        (true means batched)

        Returns
        -------
        batch_intputs: bool
        """
        return self.hparams.encode_pipeline.get("batch", True)

    @property
    def batch_outputs(self):
        """Determines whether the output pipeline
        operates on batches or individual examples
        (true means batched)

        Returns
        -------
        batch_outputs: bool
        """
        return self.hparams.decode_pipeline.get("batch", True)

    def _collate(self, data):
        if not self.batch_inputs:
            collate_fn = getattr(self.hparams, "collate_fn", PaddedBatch)
            data = collate_fn(data)
        return data

    def __call__(self, text):
        """Calls tts(text)
        """
        return self.tts(text)

    def compute_forward(self, data):
        """Computes the forward pass of the model. This method can be overridden
        in the implementation, if needed

        Arguments
        ---------
        data
            the raw inputs to the model

        Returns
        -------
        The raw output of the model (the exact output
        depends on the implementation)
        """
        data_dict = self._to_dict(data)
        data_dict = self._to_device(data_dict)
        return self.infer(model=self.modules.model, **data_dict)

    def _transfer_external(self):
        """Transfers all external models to the same device as this
        model"""

        external_models = getattr(self.hparams, "external", {})
        for model in external_models.values():
            model.to(self.device)


class RepositoryCloneError(Error):
    """Exception thrown when a repository cannot be cloned

    Arguments
    ---------
    repo_path: str
        the path to the Git repository
    local_path: str
        the path to the local directory to which the repository
        was going to be cloned
    returncode: int
        the return code from the external command
    output: str
        the command output
    err: str
        the error output
    """

    def __init__(self, repo, local_path, returncode, output, err):
        self.repo = repo
        self.local_path = local_path
        self.returncode = returncode
        self.output = output
        self.err = err
        super().__init__(self._format_message())

    def _format_message(self):
        return f"""Unable to clone {self.repo} into {self.local_path}
Return code {self.returncode}
Standard Output:
{self.output}

Errors:
{self.err}"""


class ExternalModelSourceError(Exception):
    """Thrown when the model source code is not found in the specified
    folder

    Arguments
    ---------
    src: str
        the path where the model source is expected
    """

    def __init__(self, src):
        self.src = src
        super().__init__(f"External model source not found at {src}")


class ExternalModelWrapper(Pretrained):
    """A Pretrainer wrapper for pretrained third-party models that
    are not part of SpeechBrain but are written in Python. This
    class is meant to be used as a base class for wrappers for specific
    models

    Example
    -------

    Given below is sample usage in hparams
    my_pretrained: !new:speechbrain.pretrained.interfaces.class ExternalModelWrapper:

        hparams:
            git_repo: !ref <waveglow_git_repo>
            git_revision: !ref <waveglow_git_revision>
            weight_file_id: !ref <waveglow_file_id>
            model_path: !ref <waveglow_model_path>
            model_src: !ref <waveglow_model_src>
            waveglow_sigma: !ref <waveglow_sigma>
            model_file: !ref <waveglow_model_file>
            model_key: !ref <waveglow_model_key>

            downloads:
                - downloader: !new:speechbrain.pretrained.fetching.GoogleDriveDownloader
                files:
                    - file_id: !ref <waveglow_file_id>
                        destination: !ref <waveglow_model_file>

            adapter: !name:speechbrain.lobes.models.synthesis.external.waveglow.adapter
            sigma: !ref <waveglow_sigma>

    """

    def __init__(self, *args, **kwargs):
        super().__init__(*args, **kwargs)
        self.ready = False

    def _ensure_ready(self):
        """Ensures that the model is ready, loads it
           if it is not"""
        if not self.ready:
            self.load()
            self.ready = True

    def load(self):
        """Downloads the source code (if available) and loads
        the model"""
        git_repo = getattr(self.hparams, "git_repo", None)
        if git_repo and not os.path.exists(self.hparams.model_src):
            self._clone()
        if not os.path.exists(self.hparams.model_src):
            raise ExternalModelSourceError(self.hparams.model_src)
        if self.hparams.model_src not in sys.path:
            sys.path.append(self.hparams.model_src)
        self._download_files()
        self._load_model()

    def _load_model(self):
        """Loads the modules associated with the third-party
        model and move them to the right device"""
        if hasattr(self.hparams, "model"):
            self._load_model_module()
        elif hasattr(self.hparams, "model_file"):
            self._load_model_file()
        if isinstance(self.model, torch.nn.Module):
            self.model = self.model.to(self.device)
        self.adapter = getattr(self.hparams, "adapter", None)
        if self.adapter is None:
            self.adapter = lambda model, *args, **kwargs: model(*args, **kwargs)

    def _load_model_module(self):
        """Imporrts and loads the module in which the model resides
        and returns the model class"""
        model_components = self.hparams.model.split(".")
        model_module = ".".join(model_components[:-1])
        model_obj = model_components[-1]
        self.model_module = import_module(model_module)
        model = getattr(self.model_module, model_obj)
        self.model = model

    def _load_model_file(self):
        """Loads the file in which the model state is saved"""
        model = torch.load(self.hparams.model_file)
        model_key = getattr(self.hparams, "model_key", None)
        if model_key:
            model = model[model_key]
        self.model = model

    def _download_files(self):
        """Downnloads any relevant files using the provided Downloaders"""
        downloads = getattr(self.hparams, "downloads")
        if downloads:
            logger.info("Downloading files")
            for download in downloads:
                downloader = download["downloader"]
                downloader.check_prerequisites()
                existence = {
                    file["destination"]: os.path.exists(file["destination"])
                    for file in download["files"]
                }
                for file_path, exists in existence.items():
                    if exists:
                        logging.info("File %s already exists", file_path)
                missing_files = [
                    file
                    for file in download["files"]
                    if not existence[file["destination"]]
                ]
                downloader.download(missing_files)

    def _clone(self):
        """Clones the model's Git repository"""
        logger.info("Cloning %s into %s")
        clone_cmd = (
            f"git clone {shlex.quote(self.hparams.git_repo)} "
            f"{shlex.quote(self.hparams.model_src)}"
        )
        output, err, returncode = run_shell(clone_cmd)
        if returncode != 0:
            raise RepositoryCloneError(
                repo=self.hparam.git_repo,
                local_path=self.hparams.model_src,
                returncode=returncode,
                output=output,
                err=err,
            )
        if hasattr(self.hparams, "git_revision"):
            self._get_revision()

    def _get_revision(self):
        """Checks out the requested Git revision of the model source
        code"""
        co_cmd = f"git checkout -C {shlex.quote(self.hparams.model_src)} checkout {shlex.quote(self.hparams.git_revision)}"
        output, err, returncode = run_shell(co_cmd)
        if returncode != 0:
            raise RepositoryCloneError(
                repo=self.hparam.git_repo,
                local_path=self.hparams.model_src,
                returncode=returncode,
                output=output,
                err=err,
            )

    def __call__(self, *args, **kwargs):
        """Calls the underlying model, loading it if it has not been already loaded. Any arguments will be passed through 'as is'"""
        self._ensure_ready()
        return self.adapter(self.model, *args, **kwargs)

    @classmethod
    def from_hparams(
        cls, source=None, hparams_file=None, overrides={}, **kwargs
    ):
        """Fetch and load from external source based on HyperPyYAML file

        Arguments
        ---------
        source : str
            The location to use for finding the model. See
            ``speechbrain.pretrained.fetching.fetch`` for details.
        hparams_file : str
            The name of the hyperparameters file to use for constructing
            the modules necessary for inference. Must contain two keys:
            "modules" and "pretrainer", as described.
        overrides : dict
            Any changes to make to the hparams file when it is loaded.
        """
        if not source:
            source = "."
        if not hparams_file:
            hparams_file = "hyperparams.yaml"
        if not os.path.isabs(hparams_file):
            hparams_file = os.path.join(source, hparams_file)
        if not os.path.exists(hparams_file):
            raise ValueError(f"Unable to find hparams file {hparams_file}")
        with open(hparams_file) as fin:
            hparams = load_hyperpyyaml(fin, overrides)
        return cls(hparams=hparams, **kwargs)

    def to(self, device):
        """
        Transfers this model to another device

        Arguments
        ---------
        device: str or torch device
            the torch device
        """
        self._ensure_ready()
        self.device = device
        self.model = self.model.to(device)


class VocoderWrapper(ExternalModelWrapper):
    def synthesize(self, inputs):
        """Synthesizes audio (usually speech) from inputs (usually a spectrogram)

        Arguments
        ---------
        inputs: torch.Tensor
            Vocoder inputs
        """
        return self.__call__(inputs)
>>>>>>> 12398225
<|MERGE_RESOLUTION|>--- conflicted
+++ resolved
@@ -6,16 +6,13 @@
  * Loren Lugosch 2020
  * Mirco Ravanelli 2020
  * Titouan Parcollet 2021
-<<<<<<< HEAD
  * Abdel Heba 2021
-"""
-=======
  * Artem Ploujnikov 2021
 """
+
 import os
 import logging
 import shlex
->>>>>>> 12398225
 import sys
 import torch
 import torchaudio
@@ -34,15 +31,12 @@
 from speechbrain.utils.data_pipeline import DataPipeline
 from speechbrain.utils.data_utils import split_path
 from speechbrain.utils.distributed import run_on_main
-<<<<<<< HEAD
 from speechbrain.utils.callchains import lengths_arg_exists
 from speechbrain.utils.superpowers import import_from_path
-=======
 from speechbrain.dataio.batch import PaddedBatch
 
 
 logger = logging.getLogger(__name__)
->>>>>>> 12398225
 
 
 def foreign_class(
@@ -2115,7 +2109,6 @@
 
         return enhanced.squeeze(0)
 
-<<<<<<< HEAD
     def forward(self, noisy, lengths=None):
         """Runs enhancement on the noisy input"""
         return self.separate_batch(noisy, lengths)
@@ -2198,7 +2191,6 @@
         inp = inp * rnge
         inp = inp + self.hparams.snrmin
         return inp
-=======
 
 class SpeechSynthesizer(Pretrained):
     HPARAMS_NEEDED = ["model", "encode_pipeline", "decode_pipeline"]
@@ -2651,5 +2643,4 @@
         inputs: torch.Tensor
             Vocoder inputs
         """
-        return self.__call__(inputs)
->>>>>>> 12398225
+        return self.__call__(inputs)