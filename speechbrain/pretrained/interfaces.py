--- conflicted
+++ resolved
@@ -4325,7 +4325,6 @@
         return self.interpret_batch(wavs, wav_lens)
 
 
-<<<<<<< HEAD
 class EncoderDecoderS2UT(Pretrained):
     """A ready-to-use Encoder Decoder for speech-to-unit translation model
 
@@ -4435,7 +4434,7 @@
     def forward(self, wavs, wav_lens):
         """Runs full translation"""
         return self.encode_batch(wavs, wav_lens)
-=======
+
 class ResponseGenerator(Pretrained):
     """A ready-to-use Response Generator  model
 
@@ -4562,5 +4561,4 @@
                 )
             )
         )
-        return history_bos, history_token_type
->>>>>>> 453d1309
+        return history_bos, history_token_type