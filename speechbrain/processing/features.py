"""Low-level feature pipeline components

This library gathers functions that compute popular speech  features over
batches of data. All the classes are of type nn.Module. This gives the
possibility to have end-to-end  differentiability and to backpropagate the
gradient through them. Our functions are a modified version the ones
in torch audio toolkit (https://github.com/pytorch/audio).

Example
-------
>>> import torch
>>> from speechbrain.dataio.dataio import read_audio
>>> signal =read_audio('tests/samples/single-mic/example1.wav')
>>> signal = signal.unsqueeze(0)
>>> compute_STFT = STFT(
...     sample_rate=16000, win_length=25, hop_length=10, n_fft=400
... )
>>> features = compute_STFT(signal)
>>> features = spectral_magnitude(features)
>>> compute_fbanks = Filterbank(n_mels=40)
>>> features = compute_fbanks(features)
>>> compute_mfccs = DCT(input_size=40, n_out=20)
>>> features = compute_mfccs(features)
>>> compute_deltas = Deltas(input_size=20)
>>> delta1 = compute_deltas(features)
>>> delta2 = compute_deltas(delta1)
>>> features = torch.cat([features, delta1, delta2], dim=2)
>>> compute_cw = ContextWindow(left_frames=5, right_frames=5)
>>> features  = compute_cw(features)
>>> norm = InputNormalization()
>>> features = norm(features, torch.tensor([1]).float())

Authors
 * Mirco Ravanelli 2020
"""
import math
import torch
import logging
from speechbrain.utils.checkpoints import (
    mark_as_saver,
    mark_as_loader,
    mark_as_transfer,
    register_checkpoint_hooks,
)
from speechbrain.dataio.dataio import length_to_mask


logger = logging.getLogger(__name__)


class STFT(torch.nn.Module):
    """computes the Short-Term Fourier Transform (STFT).

    This class computes the Short-Term Fourier Transform of an audio signal.
    It supports multi-channel audio inputs (batch, time, channels).

    Arguments
    ---------
    sample_rate : int
        Sample rate of the input audio signal (e.g 16000).
    win_length : float
        Length (in ms) of the sliding window used to compute the STFT.
    hop_length : float
        Length (in ms) of the hope of the sliding window used to compute
        the STFT.
    n_fft : int
        Number of fft point of the STFT. It defines the frequency resolution
        (n_fft should be <= than win_len).
    window_fn : function
        A function that takes an integer (number of samples) and outputs a
        tensor to be multiplied with each window before fft.
    normalized_stft : bool
        If True, the function returns the  normalized STFT results,
        i.e., multiplied by win_length^-0.5 (default is False).
    center : bool
        If True (default), the input will be padded on both sides so that the
        t-th frame is centered at time t×hop_length. Otherwise, the t-th frame
        begins at time t×hop_length.
    pad_mode : str
        It can be 'constant','reflect','replicate', 'circular', 'reflect'
        (default). 'constant' pads the input tensor boundaries with a
        constant value. 'reflect' pads the input tensor using the reflection
        of the input boundary. 'replicate' pads the input tensor using
        replication of the input boundary. 'circular' pads using  circular
        replication.
    onesided : True
        If True (default) only returns nfft/2 values. Note that the other
        samples are redundant due to the Fourier transform conjugate symmetry.

    Example
    -------
    >>> import torch
    >>> compute_STFT = STFT(
    ...     sample_rate=16000, win_length=25, hop_length=10, n_fft=400
    ... )
    >>> inputs = torch.randn([10, 16000])
    >>> features = compute_STFT(inputs)
    >>> features.shape
    torch.Size([10, 101, 201, 2])
    """

    def __init__(
        self,
        sample_rate,
        win_length=25,
        hop_length=10,
        n_fft=400,
        window_fn=torch.hamming_window,
        normalized_stft=False,
        center=True,
        pad_mode="constant",
        onesided=True,
    ):
        super().__init__()
        self.sample_rate = sample_rate
        self.win_length = win_length
        self.hop_length = hop_length
        self.n_fft = n_fft
        self.normalized_stft = normalized_stft
        self.center = center
        self.pad_mode = pad_mode
        self.onesided = onesided

        # Convert win_length and hop_length from ms to samples
        self.win_length = int(
            round((self.sample_rate / 1000.0) * self.win_length)
        )
        self.hop_length = int(
            round((self.sample_rate / 1000.0) * self.hop_length)
        )

        self.window = window_fn(self.win_length)

    def forward(self, x):
        """Returns the STFT generated from the input waveforms.

        Arguments
        ---------
        x : tensor
            A batch of audio signals to transform.
        """

        # Managing multi-channel stft
        or_shape = x.shape
        if len(or_shape) == 3:
            x = x.transpose(1, 2)
            x = x.reshape(or_shape[0] * or_shape[2], or_shape[1])

        stft = torch.stft(
            x,
            self.n_fft,
            self.hop_length,
            self.win_length,
            self.window.to(x.device),
            self.center,
            self.pad_mode,
            self.normalized_stft,
            self.onesided,
            return_complex=True,
        )

        stft = torch.view_as_real(stft)

        # Retrieving the original dimensionality (batch,time, channels)
        if len(or_shape) == 3:
            stft = stft.reshape(
                or_shape[0],
                or_shape[2],
                stft.shape[1],
                stft.shape[2],
                stft.shape[3],
            )
            stft = stft.permute(0, 3, 2, 4, 1)
        else:
            # (batch, time, channels)
            stft = stft.transpose(2, 1)

        return stft


class ISTFT(torch.nn.Module):
    """Computes the Inverse Short-Term Fourier Transform (ISTFT)

    This class computes the Inverse Short-Term Fourier Transform of
    an audio signal. It supports multi-channel audio inputs
    (batch, time_step, n_fft, 2, n_channels [optional]).

    Arguments
    ---------
    sample_rate : int
        Sample rate of the input audio signal (e.g. 16000).
    win_length : float
        Length (in ms) of the sliding window used when computing the STFT.
    hop_length : float
        Length (in ms) of the hope of the sliding window used when computing
        the STFT.
    window_fn : function
        A function that takes an integer (number of samples) and outputs a
        tensor to be used as a window for ifft.
    normalized_stft : bool
        If True, the function assumes that it's working with the normalized
        STFT results. (default is False)
    center : bool
        If True (default), the function assumes that the STFT result was padded
        on both sides.
    onesided : True
        If True (default), the function assumes that there are n_fft/2 values
        for each time frame of the STFT.
    epsilon : float
        A small value to avoid division by 0 when normalizing by the sum of the
        squared window. Playing with it can fix some abnormalities at the
        beginning and at the end of the reconstructed signal. The default value
        of epsilon is 1e-12.

    Example
    -------
    >>> import torch
    >>> compute_STFT = STFT(
    ...     sample_rate=16000, win_length=25, hop_length=10, n_fft=400
    ... )
    >>> compute_ISTFT = ISTFT(
    ...     sample_rate=16000, win_length=25, hop_length=10
    ... )
    >>> inputs = torch.randn([10, 16000])
    >>> outputs = compute_ISTFT(compute_STFT(inputs))
    >>> outputs.shape
    torch.Size([10, 16000])
    """

    def __init__(
        self,
        sample_rate,
        n_fft=None,
        win_length=25,
        hop_length=10,
        window_fn=torch.hamming_window,
        normalized_stft=False,
        center=True,
        onesided=True,
        epsilon=1e-12,
    ):
        super().__init__()
        self.sample_rate = sample_rate
        self.n_fft = n_fft
        self.win_length = win_length
        self.hop_length = hop_length
        self.normalized_stft = normalized_stft
        self.center = center
        self.onesided = onesided
        self.epsilon = epsilon

        # Convert win_length and hop_length from ms to samples
        self.win_length = int(
            round((self.sample_rate / 1000.0) * self.win_length)
        )
        self.hop_length = int(
            round((self.sample_rate / 1000.0) * self.hop_length)
        )

        # Create window using provided function
        self.window = window_fn(self.win_length)

    def forward(self, x, sig_length=None):
        """Returns the ISTFT generated from the input signal.

        Arguments
        ---------
        x : tensor
            A batch of audio signals in the frequency domain to transform.
        sig_length : int
            The length of the output signal in number of samples. If not
            specified will be equal to: (time_step - 1) * hop_length + n_fft
        """

        or_shape = x.shape

        # Infer n_fft if not provided
        if self.n_fft is None and self.onesided:
            n_fft = (x.shape[2] - 1) * 2
        elif self.n_fft is None and not self.onesided:
            n_fft = x.shape[2]
        else:
            n_fft = self.n_fft

        # Changing the format for (batch, time_step, n_fft, 2, n_channels)
        if len(or_shape) == 5:
            x = x.permute(0, 4, 2, 1, 3)

            # Lumping batch and channel dimension, because torch.istft
            # doesn't support batching.
            x = x.reshape(-1, x.shape[2], x.shape[3], x.shape[4])
        elif len(or_shape) == 4:
            x = x.permute(0, 2, 1, 3)

        # isft ask complex input
        x = torch.complex(x[..., 0], x[..., 1])

        istft = torch.istft(
            input=x,
            n_fft=n_fft,
            hop_length=self.hop_length,
            win_length=self.win_length,
            window=self.window.to(x.device),
            center=self.center,
            onesided=self.onesided,
            length=sig_length,
        )

        # Convert back to (time, time_step, n_channels)
        if len(or_shape) == 5:
            istft = istft.reshape(or_shape[0], or_shape[4], -1)
            istft = istft.transpose(1, 2)

        return istft


def spectral_magnitude(
    stft, power: int = 1, log: bool = False, eps: float = 1e-14
):
    """Returns the magnitude of a complex spectrogram.

    Arguments
    ---------
    stft : torch.Tensor
        A tensor, output from the stft function.
    power : int
        What power to use in computing the magnitude.
        Use power=1 for the power spectrogram.
        Use power=0.5 for the magnitude spectrogram.
    log : bool
        Whether to apply log to the spectral features.

    Example
    -------
    >>> a = torch.Tensor([[3, 4]])
    >>> spectral_magnitude(a, power=0.5)
    tensor([5.])
    """
    spectr = stft.pow(2).sum(-1)

    # Add eps avoids NaN when spectr is zero
    if power < 1:
        spectr = spectr + eps
    spectr = spectr.pow(power)

    if log:
        return torch.log(spectr + eps)
    return spectr


class Filterbank(torch.nn.Module):
    """computes filter bank (FBANK) features given spectral magnitudes.

    Arguments
    ---------
    n_mels : float
        Number of Mel filters used to average the spectrogram.
    log_mel : bool
        If True, it computes the log of the FBANKs.
    filter_shape : str
        Shape of the filters ('triangular', 'rectangular', 'gaussian').
    f_min : int
        Lowest frequency for the Mel filters.
    f_max : int
        Highest frequency for the Mel filters.
    n_fft : int
        Number of fft points of the STFT. It defines the frequency resolution
        (n_fft should be<= than win_len).
    sample_rate : int
        Sample rate of the input audio signal (e.g, 16000)
    power_spectrogram : float
        Exponent used for spectrogram computation.
    amin : float
        Minimum amplitude (used for numerical stability).
    ref_value : float
        Reference value used for the dB scale.
    top_db : float
        Minimum negative cut-off in decibels.
    freeze : bool
        If False, it the central frequency and the band of each filter are
        added into nn.parameters. If True, the standard frozen features
        are computed.
    param_change_factor: bool
        If freeze=False, this parameter affects the speed at which the filter
        parameters (i.e., central_freqs and bands) can be changed.  When high
        (e.g., param_change_factor=1) the filters change a lot during training.
        When low (e.g. param_change_factor=0.1) the filter parameters are more
        stable during training
    param_rand_factor: float
        This parameter can be used to randomly change the filter parameters
        (i.e, central frequencies and bands) during training.  It is thus a
        sort of regularization. param_rand_factor=0 does not affect, while
        param_rand_factor=0.15 allows random variations within +-15% of the
        standard values of the filter parameters (e.g., if the central freq
        is 100 Hz, we can randomly change it from 85 Hz to 115 Hz).

    Example
    -------
    >>> import torch
    >>> compute_fbanks = Filterbank()
    >>> inputs = torch.randn([10, 101, 201])
    >>> features = compute_fbanks(inputs)
    >>> features.shape
    torch.Size([10, 101, 40])
    """

    def __init__(
        self,
        n_mels=40,
        log_mel=True,
        filter_shape="triangular",
        f_min=0,
        f_max=8000,
        n_fft=400,
        sample_rate=16000,
        power_spectrogram=2,
        amin=1e-10,
        ref_value=1.0,
        top_db=80.0,
        param_change_factor=1.0,
        param_rand_factor=0.0,
        freeze=True,
    ):
        super().__init__()
        self.n_mels = n_mels
        self.log_mel = log_mel
        self.filter_shape = filter_shape
        self.f_min = f_min
        self.f_max = f_max
        self.n_fft = n_fft
        self.sample_rate = sample_rate
        self.power_spectrogram = power_spectrogram
        self.amin = amin
        self.ref_value = ref_value
        self.top_db = top_db
        self.freeze = freeze
        self.n_stft = self.n_fft // 2 + 1
        self.db_multiplier = math.log10(max(self.amin, self.ref_value))
        self.device_inp = torch.device("cpu")
        self.param_change_factor = param_change_factor
        self.param_rand_factor = param_rand_factor

        if self.power_spectrogram == 2:
            self.multiplier = 10
        else:
            self.multiplier = 20

        # Make sure f_min < f_max
        if self.f_min >= self.f_max:
            err_msg = "Require f_min: %f < f_max: %f" % (
                self.f_min,
                self.f_max,
            )
            logger.error(err_msg, exc_info=True)

        # Filter definition
        mel = torch.linspace(
            self._to_mel(self.f_min), self._to_mel(self.f_max), self.n_mels + 2
        )
        hz = self._to_hz(mel)

        # Computation of the filter bands
        band = hz[1:] - hz[:-1]
        self.band = band[:-1]
        self.f_central = hz[1:-1]

        # Adding the central frequency and the band to the list of nn param
        if not self.freeze:
            self.f_central = torch.nn.Parameter(
                self.f_central / (self.sample_rate * self.param_change_factor)
            )
            self.band = torch.nn.Parameter(
                self.band / (self.sample_rate * self.param_change_factor)
            )

        # Frequency axis
        all_freqs = torch.linspace(0, self.sample_rate // 2, self.n_stft)

        # Replicating for all the filters
        self.all_freqs_mat = all_freqs.repeat(self.f_central.shape[0], 1)

    def forward(self, spectrogram):
        """Returns the FBANks.

        Arguments
        ---------
        x : tensor
            A batch of spectrogram tensors.
        """
        # Computing central frequency and bandwidth of each filter
        f_central_mat = self.f_central.repeat(
            self.all_freqs_mat.shape[1], 1
        ).transpose(0, 1)
        band_mat = self.band.repeat(self.all_freqs_mat.shape[1], 1).transpose(
            0, 1
        )

        # Uncomment to print filter parameters
        # print(self.f_central*self.sample_rate * self.param_change_factor)
        # print(self.band*self.sample_rate* self.param_change_factor)

        # Creation of the multiplication matrix. It is used to create
        # the filters that average the computed spectrogram.
        if not self.freeze:
            f_central_mat = f_central_mat * (
                self.sample_rate
                * self.param_change_factor
                * self.param_change_factor
            )
            band_mat = band_mat * (
                self.sample_rate
                * self.param_change_factor
                * self.param_change_factor
            )

        # Regularization with random changes of filter central frequency and band
        elif self.param_rand_factor != 0 and self.training:
            rand_change = (
                1.0
                + torch.rand(2) * 2 * self.param_rand_factor
                - self.param_rand_factor
            )
            f_central_mat = f_central_mat * rand_change[0]
            band_mat = band_mat * rand_change[1]

        fbank_matrix = self._create_fbank_matrix(f_central_mat, band_mat).to(
            spectrogram.device
        )

        sp_shape = spectrogram.shape

        # Managing multi-channels case (batch, time, channels)
        if len(sp_shape) == 4:
            spectrogram = spectrogram.permute(0, 3, 1, 2)
            spectrogram = spectrogram.reshape(
                sp_shape[0] * sp_shape[3], sp_shape[1], sp_shape[2]
            )

        # FBANK computation
        fbanks = torch.matmul(spectrogram, fbank_matrix)
        if self.log_mel:
            fbanks = self._amplitude_to_DB(fbanks)

        # Reshaping in the case of multi-channel inputs
        if len(sp_shape) == 4:
            fb_shape = fbanks.shape
            fbanks = fbanks.reshape(
                sp_shape[0], sp_shape[3], fb_shape[1], fb_shape[2]
            )
            fbanks = fbanks.permute(0, 2, 3, 1)

        return fbanks

    @staticmethod
    def _to_mel(hz):
        """Returns mel-frequency value corresponding to the input
        frequency value in Hz.

        Arguments
        ---------
        x : float
            The frequency point in Hz.
        """
        return 2595 * math.log10(1 + hz / 700)

    @staticmethod
    def _to_hz(mel):
        """Returns hz-frequency value corresponding to the input
        mel-frequency value.

        Arguments
        ---------
        x : float
            The frequency point in the mel-scale.
        """
        return 700 * (10 ** (mel / 2595) - 1)

    def _triangular_filters(self, all_freqs, f_central, band):
        """Returns fbank matrix using triangular filters.

        Arguments
        ---------
        all_freqs : Tensor
            Tensor gathering all the frequency points.
        f_central : Tensor
            Tensor gathering central frequencies of each filter.
        band : Tensor
            Tensor gathering the bands of each filter.
        """

        # Computing the slops of the filters
        slope = (all_freqs - f_central) / band
        left_side = slope + 1.0
        right_side = -slope + 1.0

        # Adding zeros for negative values
        zero = torch.zeros(1, device=self.device_inp)
        fbank_matrix = torch.max(
            zero, torch.min(left_side, right_side)
        ).transpose(0, 1)

        return fbank_matrix

    def _rectangular_filters(self, all_freqs, f_central, band):
        """Returns fbank matrix using rectangular filters.

        Arguments
        ---------
        all_freqs : Tensor
            Tensor gathering all the frequency points.
        f_central : Tensor
            Tensor gathering central frequencies of each filter.
        band : Tensor
            Tensor gathering the bands of each filter.
        """

        # cut-off frequencies of the filters
        low_hz = f_central - band
        high_hz = f_central + band

        # Left/right parts of the filter
        left_side = right_size = all_freqs.ge(low_hz)
        right_size = all_freqs.le(high_hz)

        fbank_matrix = (left_side * right_size).float().transpose(0, 1)

        return fbank_matrix

    def _gaussian_filters(
        self, all_freqs, f_central, band, smooth_factor=torch.tensor(2)
    ):
        """Returns fbank matrix using gaussian filters.

        Arguments
        ---------
        all_freqs : Tensor
            Tensor gathering all the frequency points.
        f_central : Tensor
            Tensor gathering central frequencies of each filter.
        band : Tensor
            Tensor gathering the bands of each filter.
        smooth_factor: Tensor
            Smoothing factor of the gaussian filter. It can be used to employ
            sharper or flatter filters.
        """
        fbank_matrix = torch.exp(
            -0.5 * ((all_freqs - f_central) / (band / smooth_factor)) ** 2
        ).transpose(0, 1)

        return fbank_matrix

    def _create_fbank_matrix(self, f_central_mat, band_mat):
        """Returns fbank matrix to use for averaging the spectrum with
           the set of filter-banks.

        Arguments
        ---------
        f_central : Tensor
            Tensor gathering central frequencies of each filter.
        band : Tensor
            Tensor gathering the bands of each filter.
        smooth_factor: Tensor
            Smoothing factor of the gaussian filter. It can be used to employ
            sharper or flatter filters.
        """
        if self.filter_shape == "triangular":
            fbank_matrix = self._triangular_filters(
                self.all_freqs_mat, f_central_mat, band_mat
            )

        elif self.filter_shape == "rectangular":
            fbank_matrix = self._rectangular_filters(
                self.all_freqs_mat, f_central_mat, band_mat
            )

        else:
            fbank_matrix = self._gaussian_filters(
                self.all_freqs_mat, f_central_mat, band_mat
            )

        return fbank_matrix

    def _amplitude_to_DB(self, x):
        """Converts  linear-FBANKs to log-FBANKs.

        Arguments
        ---------
        x : Tensor
            A batch of linear FBANK tensors.

        """

        x_db = self.multiplier * torch.log10(torch.clamp(x, min=self.amin))
        x_db -= self.multiplier * self.db_multiplier

        # Setting up dB max. It is the max over time and frequency,
        # Hence, of a whole sequence (sequence-dependent)
        new_x_db_max = x_db.amax(dim=(-2, -1)) - self.top_db

        # Clipping to dB max. The view is necessary as only a scalar is obtained
        # per sequence.
        x_db = torch.max(x_db, new_x_db_max.view(x_db.shape[0], 1, 1))

        return x_db


class DCT(torch.nn.Module):
    """Computes the discrete cosine transform.

    This class is primarily used to compute MFCC features of an audio signal
    given a set of FBANK features as input.

    Arguments
    ---------
    input_size : int
        Expected size of the last dimension in the input.
    n_out : int
        Number of output coefficients.
    ortho_norm : bool
        Whether to use orthogonal norm.

    Example
    -------
    >>> import torch
    >>> inputs = torch.randn([10, 101, 40])
    >>> compute_mfccs = DCT(input_size=inputs.size(-1))
    >>> features = compute_mfccs(inputs)
    >>> features.shape
    torch.Size([10, 101, 20])
    """

    def __init__(
        self, input_size, n_out=20, ortho_norm=True,
    ):
        super().__init__()

        if n_out > input_size:
            raise ValueError(
                "Cannot select more DCT coefficients than inputs "
                "(n_out=%i, n_in=%i)" % (n_out, input_size)
            )

        # Generate matix for DCT transformation
        n = torch.arange(float(input_size))
        k = torch.arange(float(n_out)).unsqueeze(1)
        dct = torch.cos(math.pi / float(input_size) * (n + 0.5) * k)

        if ortho_norm:
            dct[0] *= 1.0 / math.sqrt(2.0)
            dct *= math.sqrt(2.0 / float(input_size))
        else:
            dct *= 2.0

        self.dct_mat = dct.t()

    def forward(self, x):
        """Returns the DCT of the input tensor.

        Arguments
        ---------
        x : tensor
            A batch of tensors to transform, usually fbank features.
        """
        # Managing multi-channels case
        input_shape = x.shape
        if len(input_shape) == 4:
            x = x.reshape(x.shape[0] * x.shape[3], x.shape[1], x.shape[2])

        # apply the DCT transform
        dct = torch.matmul(x, self.dct_mat.to(x.device))

        # Reshape in the case of multi-channels
        if len(input_shape) == 4:
            dct = dct.reshape(
                input_shape[0], dct.shape[1], dct.shape[2], input_shape[3]
            )

        return dct


class Deltas(torch.nn.Module):
    """Computes delta coefficients (time derivatives).

    Arguments
    ---------
    win_length : int
        Length of the window used to compute the time derivatives.

    Example
    -------
    >>> inputs = torch.randn([10, 101, 20])
    >>> compute_deltas = Deltas(input_size=inputs.size(-1))
    >>> features = compute_deltas(inputs)
    >>> features.shape
    torch.Size([10, 101, 20])
    """

    def __init__(
        self, input_size, window_length=5,
    ):
        super().__init__()
        self.n = (window_length - 1) // 2
        self.denom = self.n * (self.n + 1) * (2 * self.n + 1) / 3

        self.register_buffer(
            "kernel",
            torch.arange(-self.n, self.n + 1, dtype=torch.float32,).repeat(
                input_size, 1, 1
            ),
        )

    def forward(self, x):
        """Returns the delta coefficients.

        Arguments
        ---------
        x : tensor
            A batch of tensors.
        """
        # Managing multi-channel deltas reshape tensor (batch*channel,time)
        x = x.transpose(1, 2).transpose(2, -1)
        or_shape = x.shape
        if len(or_shape) == 4:
            x = x.reshape(or_shape[0] * or_shape[2], or_shape[1], or_shape[3])

        # Padding for time borders
        x = torch.nn.functional.pad(x, (self.n, self.n), mode="replicate")

        # Derivative estimation (with a fixed convolutional kernel)
        delta_coeff = (
            torch.nn.functional.conv1d(
                x, self.kernel.to(x.device), groups=x.shape[1]
            )
            / self.denom
        )

        # Retrieving the original dimensionality (for multi-channel case)
        if len(or_shape) == 4:
            delta_coeff = delta_coeff.reshape(
                or_shape[0], or_shape[1], or_shape[2], or_shape[3],
            )
        delta_coeff = delta_coeff.transpose(1, -1).transpose(2, -1)

        return delta_coeff


class ContextWindow(torch.nn.Module):
    """Computes the context window.

    This class applies a context window by gathering multiple time steps
    in a single feature vector. The operation is performed with a
    convolutional layer based on a fixed kernel designed for that.

    Arguments
    ---------
    left_frames : int
         Number of left frames (i.e, past frames) to collect.
    right_frames : int
        Number of right frames (i.e, future frames) to collect.

    Example
    -------
    >>> import torch
    >>> compute_cw = ContextWindow(left_frames=5, right_frames=5)
    >>> inputs = torch.randn([10, 101, 20])
    >>> features = compute_cw(inputs)
    >>> features.shape
    torch.Size([10, 101, 220])
    """

    def __init__(
        self, left_frames=0, right_frames=0,
    ):
        super().__init__()
        self.left_frames = left_frames
        self.right_frames = right_frames
        self.context_len = self.left_frames + self.right_frames + 1
        self.kernel_len = 2 * max(self.left_frames, self.right_frames) + 1

        # Kernel definition
        self.kernel = torch.eye(self.context_len, self.kernel_len)

        if self.right_frames > self.left_frames:
            lag = self.right_frames - self.left_frames
            self.kernel = torch.roll(self.kernel, lag, 1)

        self.first_call = True

    def forward(self, x):
        """Returns the tensor with the surrounding context.

        Arguments
        ---------
        x : tensor
            A batch of tensors.
        """

        x = x.transpose(1, 2)

        if self.first_call is True:
            self.first_call = False
            self.kernel = (
                self.kernel.repeat(x.shape[1], 1, 1)
                .view(x.shape[1] * self.context_len, self.kernel_len,)
                .unsqueeze(1)
            )

        # Managing multi-channel case
        or_shape = x.shape
        if len(or_shape) == 4:
            x = x.reshape(or_shape[0] * or_shape[2], or_shape[1], or_shape[3])

        # Compute context (using the estimated convolutional kernel)
        cw_x = torch.nn.functional.conv1d(
            x,
            self.kernel.to(x.device),
            groups=x.shape[1],
            padding=max(self.left_frames, self.right_frames),
        )

        # Retrieving the original dimensionality (for multi-channel case)
        if len(or_shape) == 4:
            cw_x = cw_x.reshape(
                or_shape[0], cw_x.shape[1], or_shape[2], cw_x.shape[-1]
            )

        cw_x = cw_x.transpose(1, 2)

        return cw_x


@register_checkpoint_hooks
class InputNormalization(torch.nn.Module):
    """Performs mean and variance normalization of the input tensor.

    Arguments
    ---------
    mean_norm : True
         If True, the mean will be normalized.
    std_norm : True
         If True, the standard deviation will be normalized.
    norm_type : str
         It defines how the statistics are computed ('sentence' computes them
         at sentence level, 'batch' at batch level, 'speaker' at speaker
         level, while global computes a single normalization vector for all
         the sentences in the dataset). Speaker and global statistics are
         computed with a moving average approach.
    avg_factor : float
         It can be used to manually set the weighting factor between
         current statistics and accumulated ones.

    Example
    -------
    >>> import torch
    >>> norm = InputNormalization()
    >>> inputs = torch.randn([10, 101, 20])
    >>> inp_len = torch.ones([10])
    >>> features = norm(inputs, inp_len)
    """

    from typing import Dict

    spk_dict_mean: Dict[int, torch.Tensor]
    spk_dict_std: Dict[int, torch.Tensor]
    spk_dict_count: Dict[int, int]

    def __init__(
        self,
        mean_norm=True,
        std_norm=True,
        norm_type="global",
        avg_factor=None,
        requires_grad=False,
        update_until_epoch=3,
    ):
        super().__init__()
        self.mean_norm = mean_norm
        self.std_norm = std_norm
        self.norm_type = norm_type
        self.avg_factor = avg_factor
        self.requires_grad = requires_grad
        self.glob_mean = torch.tensor([0])
        self.glob_std = torch.tensor([0])
        self.spk_dict_mean = {}
        self.spk_dict_std = {}
        self.spk_dict_count = {}
        self.weight = 1.0
        self.count = 0
        self.eps = 1e-10
        self.update_until_epoch = update_until_epoch

    def forward(self, x, lengths, spk_ids=torch.tensor([]), epoch=0):
        """Returns the tensor with the surrounding context.

        Arguments
        ---------
        x : tensor
            A batch of tensors.
        lengths : tensor
            A batch of tensors containing the relative length of each
            sentence (e.g, [0.7, 0.9, 1.0]). It is used to avoid
            computing stats on zero-padded steps.
        spk_ids : tensor containing the ids of each speaker (e.g, [0 10 6]).
            It is used to perform per-speaker normalization when
            norm_type='speaker'.
        """
        N_batches = x.shape[0]

        current_means = []
        current_stds = []

        for snt_id in range(N_batches):
            # Avoiding padded time steps
            actual_size = torch.round(lengths[snt_id] * x.shape[1]).int()

            # computing statistics
            current_mean, current_std = self._compute_current_stats(
                x[snt_id, 0:actual_size, ...]
            )

            current_means.append(current_mean)
            current_stds.append(current_std)

            if self.norm_type == "sentence":
                x[snt_id] = (x[snt_id] - current_mean.data) / current_std.data

            if self.norm_type == "speaker":
                spk_id = int(spk_ids[snt_id][0])

                if self.training:
                    if spk_id not in self.spk_dict_mean:
                        # Initialization of the dictionary
                        self.spk_dict_mean[spk_id] = current_mean
                        self.spk_dict_std[spk_id] = current_std
                        self.spk_dict_count[spk_id] = 1

                    else:
                        self.spk_dict_count[spk_id] = (
                            self.spk_dict_count[spk_id] + 1
                        )

                        if self.avg_factor is None:
                            self.weight = 1 / self.spk_dict_count[spk_id]
                        else:
                            self.weight = self.avg_factor

                        self.spk_dict_mean[spk_id] = (
                            (1 - self.weight) * self.spk_dict_mean[spk_id]
                            + self.weight * current_mean
                        )
                        self.spk_dict_std[spk_id] = (
                            (1 - self.weight) * self.spk_dict_std[spk_id]
                            + self.weight * current_std
                        )

                        self.spk_dict_mean[spk_id].detach()
                        self.spk_dict_std[spk_id].detach()

                    speaker_mean = self.spk_dict_mean[spk_id].data
                    speaker_std = self.spk_dict_std[spk_id].data
                else:
                    if spk_id in self.spk_dict_mean:
                        speaker_mean = self.spk_dict_mean[spk_id].data
                        speaker_std = self.spk_dict_std[spk_id].data
                    else:
                        speaker_mean = current_mean.data
                        speaker_std = current_std.data

                x[snt_id] = (x[snt_id] - speaker_mean) / speaker_std

        if self.norm_type == "batch" or self.norm_type == "global":
            current_mean = torch.mean(torch.stack(current_means), dim=0)
            current_std = torch.mean(torch.stack(current_stds), dim=0)

            if self.norm_type == "batch":
                x = (x - current_mean.data) / (current_std.data)

            if self.norm_type == "global":
                if self.training:
                    if self.count == 0:
                        self.glob_mean = current_mean
                        self.glob_std = current_std

                    elif epoch < self.update_until_epoch:
                        if self.avg_factor is None:
                            self.weight = 1 / (self.count + 1)
                        else:
                            self.weight = self.avg_factor

                        self.glob_mean = (
                            1 - self.weight
                        ) * self.glob_mean + self.weight * current_mean

                        self.glob_std = (
                            1 - self.weight
                        ) * self.glob_std + self.weight * current_std

                    self.glob_mean.detach()
                    self.glob_std.detach()

                    self.count = self.count + 1

                x = (x - self.glob_mean.data) / (self.glob_std.data)

        return x

    def _compute_current_stats(self, x):
        """Returns the tensor with the surrounding context.

        Arguments
        ---------
        x : tensor
            A batch of tensors.
        """
        # Compute current mean
        if self.mean_norm:
            current_mean = torch.mean(x, dim=0).detach().data
        else:
            current_mean = torch.tensor([0.0], device=x.device)

        # Compute current std
        if self.std_norm:
            current_std = torch.std(x, dim=0).detach().data
        else:
            current_std = torch.tensor([1.0], device=x.device)

        # Improving numerical stability of std
        current_std = torch.max(
            current_std, self.eps * torch.ones_like(current_std)
        )

        return current_mean, current_std

    def _statistics_dict(self):
        """Fills the dictionary containing the normalization statistics."""
        state = {}
        state["count"] = self.count
        state["glob_mean"] = self.glob_mean
        state["glob_std"] = self.glob_std
        state["spk_dict_mean"] = self.spk_dict_mean
        state["spk_dict_std"] = self.spk_dict_std
        state["spk_dict_count"] = self.spk_dict_count

        return state

    def _load_statistics_dict(self, state):
        """Loads the dictionary containing the statistics.

        Arguments
        ---------
        state : dict
            A dictionary containing the normalization statistics.
        """
        self.count = state["count"]
        if isinstance(state["glob_mean"], int):
            self.glob_mean = state["glob_mean"]
            self.glob_std = state["glob_std"]
        else:
            self.glob_mean = state["glob_mean"]  # .to(self.device_inp)
            self.glob_std = state["glob_std"]  # .to(self.device_inp)

        # Loading the spk_dict_mean in the right device
        self.spk_dict_mean = {}
        for spk in state["spk_dict_mean"]:
            self.spk_dict_mean[spk] = state["spk_dict_mean"][spk].to(
                self.device_inp
            )

        # Loading the spk_dict_std in the right device
        self.spk_dict_std = {}
        for spk in state["spk_dict_std"]:
            self.spk_dict_std[spk] = state["spk_dict_std"][spk].to(
                self.device_inp
            )

        self.spk_dict_count = state["spk_dict_count"]

        return state

    def to(self, device):
<<<<<<< HEAD
        """Puts the needed tensors in the right device.
        """
        self = super().to(device)
=======
        """Puts the needed tensors in the right device."""
        self = super(InputNormalization, self).to(device)
>>>>>>> 0e8b81e5
        self.glob_mean = self.glob_mean.to(device)
        self.glob_std = self.glob_std.to(device)
        for spk in self.spk_dict_mean:
            self.spk_dict_mean[spk] = self.spk_dict_mean[spk].to(device)
            self.spk_dict_std[spk] = self.spk_dict_std[spk].to(device)
        return self

    @mark_as_saver
    def _save(self, path):
        """Save statistic dictionary.

        Arguments
        ---------
        path : str
            A path where to save the dictionary.
        """
        stats = self._statistics_dict()
        torch.save(stats, path)

    @mark_as_transfer
    @mark_as_loader
    def _load(self, path, end_of_epoch=False, device=None):
        """Load statistic dictionary.

        Arguments
        ---------
        path : str
            The path of the statistic dictionary
        device : str, None
            Passed to torch.load(..., map_location=device)
        """
        del end_of_epoch  # Unused here.
        stats = torch.load(path, map_location=device)
        self._load_statistics_dict(stats)


class GlobalNorm(torch.nn.Module):
    """A global normalization module - computes a single mean and standard deviation
    for the entire batch across unmasked positions and uses it to normalize the
    inputs to the desired mean and standard deviation.

    This normalization is reversible - it is possible to use the .denormalize()
    method to reover the original values.

    Arguments
    ---------
    norm_mean: float
        the desired normalized mean
    norm_std: float
        the desired normalized standard deviation
    update_steps: float
        the number of steps over which statistics will be collected
    length_dim: int
        the dimension used to represent the length
    mask_value: float
        the value with which to fill masked positions
        without a mask_value, the masked positions would be normalized,
        which might not be desired

    Example
    -------
    >>> import torch
    >>> from speechbrain.processing.features import GlobalNorm
    >>> global_norm = GlobalNorm(
    ...     norm_mean=0.5,
    ...     norm_std=0.2,
    ...     update_steps=3,
    ...     length_dim=1
    ... )
    >>> x = torch.tensor([[1., 2., 3.]])
    >>> x_norm = global_norm(x)
    >>> x_norm
    tensor([[0.3000, 0.5000, 0.7000]])
    >>> x = torch.tensor([[5., 10., -4.]])
    >>> x_norm = global_norm(x)
    >>> x_norm
    tensor([[0.6071, 0.8541, 0.1623]])
    >>> x_denorm = global_norm.denormalize(x_norm)
    >>> x_denorm
    tensor([[ 5.0000, 10.0000, -4.0000]])
    >>> x = torch.tensor([[100., -100., -50.]])
    >>> global_norm.freeze()
    >>> global_norm(x)
    tensor([[ 5.3016, -4.5816, -2.1108]])
    >>> global_norm.denormalize(x_norm)
    tensor([[ 5.0000, 10.0000, -4.0000]])
    >>> global_norm.unfreeze()
    >>> global_norm(x)
    tensor([[ 5.3016, -4.5816, -2.1108]])
    >>> global_norm.denormalize(x_norm)
    tensor([[ 5.0000, 10.0000, -4.0000]])
    """

    def __init__(
        self,
        norm_mean=0.0,
        norm_std=1.0,
        update_steps=None,
        length_dim=2,
        mask_value=0.0,
    ):
        super().__init__()

        running_mean = torch.tensor(0.0)
        running_std = torch.tensor(0.0)
        weight = torch.tensor(0.0)
        self.register_buffer("running_mean", running_mean)
        self.register_buffer("running_std", running_std)
        self.register_buffer("weight", weight)
        self.norm_mean = norm_mean
        self.norm_std = norm_std
        self.mask_value = mask_value
        self.step_count = 0
        self.update_steps = update_steps
        self.length_dim = length_dim
        self.frozen = False

    def forward(self, x, lengths=None, mask_value=None, skip_update=False):
        """Normalizes the tensor provided

        Arguments
        ---------
        x: torch.Tensor
            the tensor to normalize
        lengths: torch.Tensor
            a tensor of relative lengths (padding will not
            count towards normalization)
        mask_value: float
            the value to use for masked positions
        skip_update: false
            whether to skip updates to the norm

        Returns
        -------
        result: torch.Tensor
            the normalized tensor
        """
        if lengths is None:
            lengths = torch.ones(len(x))
        if mask_value is None:
            mask_value = self.mask_value

        mask = self.get_mask(x, lengths)

        if (
            not skip_update
            and not self.frozen
            and (
                self.update_steps is None or self.step_count < self.update_steps
            )
        ):
            x_masked = x.masked_select(mask)
            mean = x_masked.mean()
            std = x_masked.std()
            weight = lengths.sum()

            # TODO: Numerical stability
            new_weight = self.weight + weight
            self.running_mean.data = (
                self.weight * self.running_mean + weight * mean
            ) / new_weight
            self.running_std.data = (
                self.weight * self.running_std + weight * std
            ) / new_weight
            self.weight.data = new_weight
        x = self.normalize(x)
        if not torch.is_tensor(mask_value):
            mask_value = torch.tensor(mask_value, device=x.device)
        mask_value_norm = self.normalize(mask_value)
        x = x.masked_fill(~mask, mask_value_norm)
        self.step_count += 1
        return x

    def normalize(self, x):
        """Performs the normalization operation against the running
        mean and standard deviation

        Arguments
        ---------
        x: torch.Tensor
            the tensor to normalize

        Returns
        -------
        result: torch.Tensor
            the normalized tensor
        """
        x = (x - self.running_mean) / self.running_std
        x = (x * self.norm_std) + self.norm_mean
        return x

    def get_mask(self, x, lengths):
        """Returns the length mask for the specified tensor

        Arguments
        ---------
        x: torch.Tensor
            the tensor for which the mask will be obtained

        lengths: torch.Tensor
            the length tensor

        Returns
        -------
        mask: torch.Tensor
            the mask tensor
        """
        max_len = x.size(self.length_dim)
        mask = length_to_mask(lengths * max_len, max_len)
        for dim in range(1, x.dim()):
            if dim != self.length_dim:
                mask = mask.unsqueeze(dim)
        mask = mask.expand_as(x).bool()
        return mask

    def denormalize(self, x):
        """Reverses the normalization proces

        Arguments
        ---------
        x: torch.Tensor
            a normalized tensor

        Returns
        -------
        result: torch.Tensor
            a denormalized version of x
        """
        x = (x - self.norm_mean) / self.norm_std
        x = x * self.running_std + self.running_mean
        return x

    def freeze(self):
        """Stops updates to the running mean/std"""
        self.frozen = True

    def unfreeze(self):
        """Resumes updates to the running mean/std"""
        self.frozen = False


class MinLevelNorm(torch.nn.Module):
    """A commonly used normalization for the decibel scale

    The scheme is as follows

    x_norm = (x - min_level_db)/-min_level_db * 2 - 1

    The rationale behind the scheme is as follows:

    The top of the scale is assumed to be 0db.
    x_rel = (x - min) / (max - min) gives the relative position on the scale
    between the minimum and the maximum where the minimum is 0. and the
    maximum is 1.

    The subsequent rescaling (x_rel * 2 - 1) puts it on a scale from -1. to 1.
    with the middle of the range centered at zero.

    Arguments
    ---------
    min_level_db: float
        the minimum level

    Example
    -------
    >>> norm = MinLevelNorm(min_level_db=-100.)
    >>> x = torch.tensor([-50., -20., -80.])
    >>> x_norm = norm(x)
    >>> x_norm
    tensor([ 0.0000,  0.6000, -0.6000])
    """

    def __init__(self, min_level_db):
        super().__init__()
        self.min_level_db = min_level_db

    def forward(self, x):
        """Normalizes audio features in decibels (usually spectrograms)

        Arguments
        ---------
        x: torch.Tensor
            input features
        Returns
        -------
        normalized_features: torch.Tensor
            the normalized features
        """

        x = (x - self.min_level_db) / -self.min_level_db
        x *= 2.0
        x = x - 1.0
        x = torch.clip(x, -1, 1)
        return x

    def denormalize(self, x):
        """Reverses the min level normalization process

        Arguments
        ---------
        x: torch.Tensor
            the normalized tensor

        Returns
        -------
        result: torch.Tensor
            the denormalized tensor
        """
        x = torch.clip(x, -1, 1)
        x = (x + 1.0) / 2.0
        x *= -self.min_level_db
        x += self.min_level_db
        return x


class DynamicRangeCompression(torch.nn.Module):
    """Dynamic range compression for audio signals - clipped log scale
    with an optional multiplier

    Arguments
    ---------
    multiplier: float
        the multiplier constant
    clip_val: float
        the minimum accepted value (values below this
        minimum will be clipped)

    Example
    -------
    >>> drc = DynamicRangeCompression()
    >>> x = torch.tensor([10., 20., 0., 30.])
    >>> drc(x)
    tensor([  2.3026,   2.9957, -11.5129,   3.4012])
    >>> drc = DynamicRangeCompression(2.)
    >>> x = torch.tensor([10., 20., 0., 30.])
    >>> drc(x)
    tensor([  2.9957,   3.6889, -10.8198,   4.0943])
    """

    def __init__(self, multiplier=1, clip_val=1e-5):
        super().__init__()
        self.multiplier = multiplier
        self.clip_val = clip_val

    def forward(self, x):
        """Performs the forward pass

        Arguments
        ---------
        x: torch.Tensor
            the source signal

        Returns
        -------
        result: torch.Tensor
            the result
        """
        return torch.log(torch.clamp(x, min=self.clip_val) * self.multiplier)<|MERGE_RESOLUTION|>--- conflicted
+++ resolved
@@ -1178,14 +1178,8 @@
         return state
 
     def to(self, device):
-<<<<<<< HEAD
-        """Puts the needed tensors in the right device.
-        """
-        self = super().to(device)
-=======
         """Puts the needed tensors in the right device."""
         self = super(InputNormalization, self).to(device)
->>>>>>> 0e8b81e5
         self.glob_mean = self.glob_mean.to(device)
         self.glob_std = self.glob_std.to(device)
         for spk in self.spk_dict_mean:
