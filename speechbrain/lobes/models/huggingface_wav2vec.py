--- conflicted
+++ resolved
@@ -22,6 +22,7 @@
 
 # We check if transformers is installed.
 try:
+    import transformers
     from transformers import Wav2Vec2Model, HubertModel
     from transformers import Wav2Vec2Config, HubertConfig
     from transformers import Wav2Vec2FeatureExtractor
@@ -356,14 +357,6 @@
             (batch_size, sequence_length),
             mask_prob=self.mask_prob,
             mask_length=self.mask_length,
-<<<<<<< HEAD
-            device=wav.device,
-        )
-
-        return (
-            self.model(wav, mask_time_indices=mask_time_indices),
-            mask_time_indices,
-=======
         )
         torch_mask_time_indices = torch.tensor(
             mask_time_indices, device=wav.device, dtype=torch.long,
@@ -393,5 +386,4 @@
                 sampled_negative_indices=negative_sample_indices,
             ),
             torch_mask_time_indices,
->>>>>>> d8b84cf7
         )